# Copyright 2012 Free Software Foundation, Inc.
#
# This file is part of GNU Radio
#
# GNU Radio is free software; you can redistribute it and/or modify
# it under the terms of the GNU General Public License as published by
# the Free Software Foundation; either version 3, or (at your option)
# any later version.
#
# GNU Radio is distributed in the hope that it will be useful,
# but WITHOUT ANY WARRANTY; without even the implied warranty of
# MERCHANTABILITY or FITNESS FOR A PARTICULAR PURPOSE.  See the
# GNU General Public License for more details.
#
# You should have received a copy of the GNU General Public License
# along with GNU Radio; see the file COPYING.  If not, write to
# the Free Software Foundation, Inc., 51 Franklin Street,
# Boston, MA 02110-1301, USA.

########################################################################
# Setup dependencies
########################################################################
include(GrBoost)

########################################################################
# Register component
########################################################################
include(GrComponent)
GR_REGISTER_COMPONENT("gr-blocks" ENABLE_GR_BLOCKS
    Boost_FOUND
    ENABLE_GR_CORE
)

GR_SET_GLOBAL(GR_BLOCKS_INCLUDE_DIRS
    ${CMAKE_CURRENT_SOURCE_DIR}/lib
    ${CMAKE_CURRENT_SOURCE_DIR}/include
<<<<<<< HEAD
=======
    ${CMAKE_CURRENT_BINARY_DIR}/lib
>>>>>>> 27990ca9
    ${CMAKE_CURRENT_BINARY_DIR}/include
)

########################################################################
# Begin conditional configuration
########################################################################
if(ENABLE_GR_BLOCKS)

########################################################################
# Setup CPack components
########################################################################
include(GrPackage)
CPACK_SET(CPACK_COMPONENT_GROUP_BLOCKS_DESCRIPTION "GNU Radio Basic Blocks")

CPACK_COMPONENT("blocks_runtime"
    GROUP        "Blocks"
    DISPLAY_NAME "Runtime"
    DESCRIPTION  "Runtime"
    DEPENDS      "core_runtime"
)

CPACK_COMPONENT("blocks_devel"
    GROUP        "Blocks"
    DISPLAY_NAME "Development"
    DESCRIPTION  "C++ headers, package config, import libraries"
    DEPENDS      "core_devel"
)

CPACK_COMPONENT("blocks_python"
    GROUP        "Blocks"
    DISPLAY_NAME "Python"
    DESCRIPTION  "Python modules for runtime; GRC xml files"
    DEPENDS      "core_python;blocks_runtime"
)

CPACK_COMPONENT("blocks_swig"
    GROUP        "Blocks"
    DISPLAY_NAME "SWIG"
    DESCRIPTION  "SWIG development .i files"
    DEPENDS      "core_swig;blocks_python;blocks_devel"
)

########################################################################
# Add subdirectories
########################################################################
add_subdirectory(include/blocks)
add_subdirectory(lib)
if(ENABLE_TESTING)
  add_subdirectory(tests)
endif(ENABLE_TESTING)
if(ENABLE_PYTHON)
     add_subdirectory(python)
     add_subdirectory(swig)
     add_subdirectory(grc)
     add_subdirectory(doc)
     add_subdirectory(examples)
endif(ENABLE_PYTHON)

########################################################################
# Create Pkg Config File
########################################################################
configure_file(
    ${CMAKE_CURRENT_SOURCE_DIR}/gnuradio-blocks.pc.in
    ${CMAKE_CURRENT_BINARY_DIR}/gnuradio-blocks.pc
@ONLY)

install(
    FILES ${CMAKE_CURRENT_BINARY_DIR}/gnuradio-blocks.pc
    DESTINATION ${GR_LIBRARY_DIR}/pkgconfig
    COMPONENT "blocks_devel"
)

endif(ENABLE_GR_BLOCKS)<|MERGE_RESOLUTION|>--- conflicted
+++ resolved
@@ -34,10 +34,7 @@
 GR_SET_GLOBAL(GR_BLOCKS_INCLUDE_DIRS
     ${CMAKE_CURRENT_SOURCE_DIR}/lib
     ${CMAKE_CURRENT_SOURCE_DIR}/include
-<<<<<<< HEAD
-=======
     ${CMAKE_CURRENT_BINARY_DIR}/lib
->>>>>>> 27990ca9
     ${CMAKE_CURRENT_BINARY_DIR}/include
 )
 
