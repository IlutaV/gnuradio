--- conflicted
+++ resolved
@@ -26,12 +26,7 @@
     if test $passed != with; then
 	dnl how and where to find INCLUDES and LA and such
         gr_digital_INCLUDES="\
-<<<<<<< HEAD
--I\${abs_top_srcdir}/gr-digital/lib \
--I\${abs_top_srcdir}/gr-digital/hier \
-=======
 -I\${abs_top_srcdir}/gr-digital/include \
->>>>>>> 3e8c3125
 -I\${abs_top_srcdir}/gr-digital/swig"
         gr_digital_LA="\${abs_top_builddir}/gr-digital/lib/libgnuradio-core.la"
 	gr_digital_LIBDIRPATH="\${abs_top_builddir}/gr-digital/lib:\${abs_top_builddir}/gr-digital/lib/.libs"
@@ -50,7 +45,6 @@
 	gr-digital/grc/Makefile \
         gr-digital/include/Makefile \
         gr-digital/lib/Makefile \
-        gr-digital/hier/Makefile \
 	gr-digital/python/Makefile \
 	gr-digital/python/run_tests \
 	gr-digital/python/utils/Makefile \
