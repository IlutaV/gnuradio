/* -*- c++ -*- */
/*
 * Copyright 2004,2012 Free Software Foundation, Inc.
 *
 * This file is part of GNU Radio
 *
 * GNU Radio is free software; you can redistribute it and/or modify
 * it under the terms of the GNU General Public License as published by
 * the Free Software Foundation; either version 3, or (at your option)
 * any later version.
 *
 * GNU Radio is distributed in the hope that it will be useful,
 * but WITHOUT ANY WARRANTY; without even the implied warranty of
 * MERCHANTABILITY or FITNESS FOR A PARTICULAR PURPOSE.  See the
 * GNU General Public License for more details.
 *
 * You should have received a copy of the GNU General Public License
 * along with GNU Radio; see the file COPYING.  If not, write to
 * the Free Software Foundation, Inc., 51 Franklin Street,
 * Boston, MA 02110-1301, USA.
 */

#ifndef INCLUDED_IIR_FILTER_FFD_H
#define	INCLUDED_IIR_FILTER_FFD_H

#include <filter/api.h>
#include <gr_sync_block.h>

namespace gr {
  namespace filter {
    
    /*!
     * \brief  IIR filter with float input, float output and double taps
     * \ingroup filter_blk
     *
     * \details
     * This filter uses the Direct Form I implementation, where
     * \p fftaps contains the feed-forward taps, and \p fbtaps the feedback ones.
     *
     * \p oldstyle: The old style of the IIR filter uses feedback
     * taps that are negative of what most definitions use (scipy
     * and Matlab among them). This parameter keeps using the old
     * GNU Radio style and is set to TRUE by default. When taps
     * generated from scipy, Matlab, or gr_filter_design, use the
     * new style by setting this to FALSE.
     *
     * The input and output satisfy a difference equation of the form
     \htmlonly
     \f{
     y[n] - \sum_{k=1}^{M} a_k y[n-k] = \sum_{k=0}^{N} b_k x[n-k]
     \f}
     \endhtmlonly

     \xmlonly
     y[n] - \sum_{k=1}^{M} a_k y[n-k] = \sum_{k=0}^{N} b_k x[n-k]
     \endxmlonly

     * with the corresponding rational system function
     \htmlonly
     \f{
     H(z) = \ frac{\sum_{k=0}^{M} b_k z^{-k}}{1 - \sum_{k=1}^{N} a_k z^{-k}}
     \f}
     \endhtmlonly

     \xmlonly
     H(z) = \ frac{\sum_{k=0}^{M} b_k z^{-k}}{1 - \sum_{k=1}^{N} a_k z^{-k}}
     \endxmlonly

     */
    class FILTER_API iir_filter_ffd : virtual public gr_sync_block
    {
    public:
      // gr::filter::iir_filter_ffd::sptr
      typedef boost::shared_ptr<iir_filter_ffd> sptr;

      static sptr make(const std::vector<double> &fftaps,
<<<<<<< HEAD
		       const std::vector<double> &fbtaps,
		       bool oldstyle=true);
=======
                       const std::vector<double> &fbtaps);
>>>>>>> d44322fd

      virtual void set_taps(const std::vector<double> &fftaps,
			    const std::vector<double> &fbtaps) = 0;
    };

  } /* namespace filter */
} /* namespace gr */

#endif /* INCLUDED_IIR_FILTER_FFD_H */<|MERGE_RESOLUTION|>--- conflicted
+++ resolved
@@ -74,12 +74,7 @@
       typedef boost::shared_ptr<iir_filter_ffd> sptr;
 
       static sptr make(const std::vector<double> &fftaps,
-<<<<<<< HEAD
-		       const std::vector<double> &fbtaps,
-		       bool oldstyle=true);
-=======
                        const std::vector<double> &fbtaps);
->>>>>>> d44322fd
 
       virtual void set_taps(const std::vector<double> &fftaps,
 			    const std::vector<double> &fbtaps) = 0;
