# Copyright 2012 Free Software Foundation, Inc.
#
# This file is part of GNU Radio
#
# GNU Radio is free software; you can redistribute it and/or modify
# it under the terms of the GNU General Public License as published by
# the Free Software Foundation; either version 3, or (at your option)
# any later version.
#
# GNU Radio is distributed in the hope that it will be useful,
# but WITHOUT ANY WARRANTY; without even the implied warranty of
# MERCHANTABILITY or FITNESS FOR A PARTICULAR PURPOSE.  See the
# GNU General Public License for more details.
#
# You should have received a copy of the GNU General Public License
# along with GNU Radio; see the file COPYING.  If not, write to
# the Free Software Foundation, Inc., 51 Franklin Street,
# Boston, MA 02110-1301, USA.

<<<<<<< HEAD
include_directories(${GR_FCD_INCLUDE_DIRS})
include_directories(${GNURADIO_CORE_INCLUDE_DIRS})
include_directories(${GR_FILTER_INCLUDE_DIRS})
include_directories(${GR_AUDIO_INCLUDE_DIRS})
include_directories(${GR_ANALOG_INCLUDE_DIRS})
=======
include_directories(
	${GR_FCD_INCLUDE_DIRS}
	${GR_AUDIO_INCLUDE_DIRS}
	${GNURADIO_CORE_INCLUDE_DIRS}
        ${GRUEL_INCLUDE_DIRS}
	${Boost_INCLUDE_DIRS}
)
>>>>>>> baaf2b6c

add_executable(fcd_nfm_rx fcd_nfm_rx.cc)
target_link_libraries(fcd_nfm_rx gnuradio-fcd gnuradio-filter gnuradio-analog)

INSTALL(TARGETS
    fcd_nfm_rx
    DESTINATION ${GR_PKG_FCD_EXAMPLES_DIR}
    COMPONENT "fcd_examples"
)<|MERGE_RESOLUTION|>--- conflicted
+++ resolved
@@ -17,21 +17,15 @@
 # the Free Software Foundation, Inc., 51 Franklin Street,
 # Boston, MA 02110-1301, USA.
 
-<<<<<<< HEAD
-include_directories(${GR_FCD_INCLUDE_DIRS})
-include_directories(${GNURADIO_CORE_INCLUDE_DIRS})
-include_directories(${GR_FILTER_INCLUDE_DIRS})
-include_directories(${GR_AUDIO_INCLUDE_DIRS})
-include_directories(${GR_ANALOG_INCLUDE_DIRS})
-=======
 include_directories(
-	${GR_FCD_INCLUDE_DIRS}
-	${GR_AUDIO_INCLUDE_DIRS}
-	${GNURADIO_CORE_INCLUDE_DIRS}
-        ${GRUEL_INCLUDE_DIRS}
-	${Boost_INCLUDE_DIRS}
+    ${GR_FCD_INCLUDE_DIRS}
+    ${GR_FILTER_INCLUDE_DIRS}
+    ${GR_ANALOG_INCLUDE_DIRS}
+    ${GR_AUDIO_INCLUDE_DIRS}
+    ${GNURADIO_CORE_INCLUDE_DIRS}
+    ${GRUEL_INCLUDE_DIRS}
+    ${Boost_INCLUDE_DIRS}
 )
->>>>>>> baaf2b6c
 
 add_executable(fcd_nfm_rx fcd_nfm_rx.cc)
 target_link_libraries(fcd_nfm_rx gnuradio-fcd gnuradio-filter gnuradio-analog)
