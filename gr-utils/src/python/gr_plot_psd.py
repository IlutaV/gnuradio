#!/usr/bin/env python
#
<<<<<<< HEAD
# Copyright 2007,2008,2010 Free Software Foundation, Inc.
=======
# Copyright 2007,2008,2011 Free Software Foundation, Inc.
>>>>>>> 58a1356e
# 
# This file is part of GNU Radio
# 
# GNU Radio is free software; you can redistribute it and/or modify
# it under the terms of the GNU General Public License as published by
# the Free Software Foundation; either version 3, or (at your option)
# any later version.
# 
# GNU Radio is distributed in the hope that it will be useful,
# but WITHOUT ANY WARRANTY; without even the implied warranty of
# MERCHANTABILITY or FITNESS FOR A PARTICULAR PURPOSE.  See the
# GNU General Public License for more details.
# 
# You should have received a copy of the GNU General Public License
# along with GNU Radio; see the file COPYING.  If not, write to
# the Free Software Foundation, Inc., 51 Franklin Street,
# Boston, MA 02110-1301, USA.
# 

try:
    import scipy
    from scipy import fftpack
except ImportError:
    print "Please install SciPy to run this script (http://www.scipy.org/)"
    raise SystemExit, 1

try:
    from pylab import *
except ImportError:
    print "Please install Matplotlib to run this script (http://matplotlib.sourceforge.net/)"
    raise SystemExit, 1

from optparse import OptionParser
from scipy import log10
from gnuradio.eng_option import eng_option

class gr_plot_psd:
    def __init__(self, datatype, filename, options):
        self.hfile = open(filename, "r")
        self.block_length = options.block
        self.start = options.start
        self.sample_rate = options.sample_rate
        self.psdfftsize = options.psd_size
        self.specfftsize = options.spec_size

        self.dospec = options.enable_spec  # if we want to plot the spectrogram

        self.datatype = getattr(scipy, datatype) #scipy.complex64
        self.sizeof_data = self.datatype().nbytes    # number of bytes per sample in file

        self.axis_font_size = 16
        self.label_font_size = 18
        self.title_font_size = 20
        self.text_size = 22

        # Setup PLOT
        self.fig = figure(1, figsize=(16, 12), facecolor='w')
        rcParams['xtick.labelsize'] = self.axis_font_size
        rcParams['ytick.labelsize'] = self.axis_font_size
        
        self.text_file     = figtext(0.10, 0.95, ("File: %s" % filename),
                                     weight="heavy", size=self.text_size)
        self.text_file_pos = figtext(0.10, 0.92, "File Position: ",
                                     weight="heavy", size=self.text_size)
        self.text_block    = figtext(0.35, 0.92, ("Block Size: %d" % self.block_length),
                                     weight="heavy", size=self.text_size)
        self.text_sr       = figtext(0.60, 0.915, ("Sample Rate: %.2f" % self.sample_rate),
                                     weight="heavy", size=self.text_size)
        self.make_plots()

        self.button_left_axes = self.fig.add_axes([0.45, 0.01, 0.05, 0.05], frameon=True)
        self.button_left = Button(self.button_left_axes, "<")
        self.button_left_callback = self.button_left.on_clicked(self.button_left_click)

        self.button_right_axes = self.fig.add_axes([0.50, 0.01, 0.05, 0.05], frameon=True)
        self.button_right = Button(self.button_right_axes, ">")
        self.button_right_callback = self.button_right.on_clicked(self.button_right_click)

        self.xlim = scipy.array(self.sp_iq.get_xlim())

        self.manager = get_current_fig_manager()
        connect('draw_event', self.zoom)
        connect('key_press_event', self.click)
        show()
        
    def get_data(self):
        self.position = self.hfile.tell()/self.sizeof_data
        self.text_file_pos.set_text("File Position: %d" % self.position)
        try:
            self.iq = scipy.fromfile(self.hfile, dtype=self.datatype, count=self.block_length)
        except MemoryError:
            print "End of File"
        else:
            tstep = 1.0 / self.sample_rate
<<<<<<< HEAD
            self.time = scipy.array([tstep*(self.position + i) for i in xrange(len(self.iq))])
=======
            #self.time = scipy.array([tstep*(self.position + i) for i in xrange(len(self.iq))])
            self.time = scipy.array([tstep*(i) for i in xrange(len(self.iq))])
>>>>>>> 58a1356e

            self.iq_psd, self.freq = self.dopsd(self.iq)
          
    def dopsd(self, iq):
        ''' Need to do this here and plot later so we can do the fftshift '''
        overlap = self.psdfftsize/4
        winfunc = scipy.blackman
        psd,freq = mlab.psd(iq, self.psdfftsize, self.sample_rate,
                            window = lambda d: d*winfunc(self.psdfftsize),
                            noverlap = overlap)
        psd = 10.0*log10(abs(psd))
        return (psd, freq)

    def make_plots(self):
        # if specified on the command-line, set file pointer
        self.hfile.seek(self.sizeof_data*self.start, 1)

        iqdims = [[0.075, 0.2, 0.4, 0.6], [0.075, 0.55, 0.4, 0.3]]
        psddims = [[0.575, 0.2, 0.4, 0.6], [0.575, 0.55, 0.4, 0.3]]
        specdims = [0.2, 0.125, 0.6, 0.3]
        
        # Subplot for real and imaginary parts of signal
        self.sp_iq = self.fig.add_subplot(2,2,1, position=iqdims[self.dospec])
        self.sp_iq.set_title(("I&Q"), fontsize=self.title_font_size, fontweight="bold")
        self.sp_iq.set_xlabel("Time (s)", fontsize=self.label_font_size, fontweight="bold")
        self.sp_iq.set_ylabel("Amplitude (V)", fontsize=self.label_font_size, fontweight="bold")

        # Subplot for PSD plot
        self.sp_psd = self.fig.add_subplot(2,2,2, position=psddims[self.dospec])
        self.sp_psd.set_title(("PSD"), fontsize=self.title_font_size, fontweight="bold")
        self.sp_psd.set_xlabel("Frequency (Hz)", fontsize=self.label_font_size, fontweight="bold")
        self.sp_psd.set_ylabel("Power Spectrum (dBm)", fontsize=self.label_font_size, fontweight="bold")

        self.get_data()
        
        self.plot_iq  = self.sp_iq.plot([], 'bo-') # make plot for reals
        self.plot_iq += self.sp_iq.plot([], 'ro-') # make plot for imags
        self.draw_time(self.time, self.iq)         # draw the plot

        self.plot_psd = self.sp_psd.plot([], 'b')  # make plot for PSD
        self.draw_psd(self.freq, self.iq_psd)      # draw the plot


        if self.dospec:
            # Subplot for spectrogram plot
            self.sp_spec = self.fig.add_subplot(2,2,3, position=specdims)
            self.sp_spec.set_title(("Spectrogram"), fontsize=self.title_font_size, fontweight="bold")
            self.sp_spec.set_xlabel("Time (s)", fontsize=self.label_font_size, fontweight="bold")
            self.sp_spec.set_ylabel("Frequency (Hz)", fontsize=self.label_font_size, fontweight="bold")

            self.draw_spec(self.time, self.iq)
        
        draw()

<<<<<<< HEAD
    def draw_time(self):
        reals = self.iq.real
        imags = self.iq.imag
        self.plot_iq[0].set_data([self.time, reals])
        self.plot_iq[1].set_data([self.time, imags])
        self.sp_iq.set_xlim(self.time.min(), self.time.max())
        self.sp_iq.set_ylim([1.5*min([reals.min(), imags.min()]),
                             1.5*max([reals.max(), imags.max()])])

    def draw_psd(self):
        self.plot_psd[0].set_data([self.freq, self.iq_psd])
        self.sp_psd.set_ylim([self.iq_psd.min()-10, self.iq_psd.max()+10])
        self.sp_psd.set_xlim([self.freq.min(), self.freq.max()])

    def draw_spec(self):
=======
    def draw_time(self, t, iq):
        reals = iq.real
        imags = iq.imag
        self.plot_iq[0].set_data([t, reals])
        self.plot_iq[1].set_data([t, imags])
        self.sp_iq.set_xlim(t.min(), t.max())
        self.sp_iq.set_ylim([1.5*min([reals.min(), imags.min()]),
                             1.5*max([reals.max(), imags.max()])])

    def draw_psd(self, f, p):
        self.plot_psd[0].set_data([f, p])
        self.sp_psd.set_ylim([p.min()-10, p.max()+10])
        self.sp_psd.set_xlim([f.min(), f.max()])

    def draw_spec(self, t, s):
>>>>>>> 58a1356e
        overlap = self.specfftsize/4
        winfunc = scipy.blackman
        self.sp_spec.clear()
        self.sp_spec.specgram(s, self.specfftsize, self.sample_rate,
                              window = lambda d: d*winfunc(self.specfftsize),
<<<<<<< HEAD
                              noverlap = overlap, xextent=[self.time.min(), self.time.max()])
=======
                              noverlap = overlap, xextent=[t.min(), t.max()])
>>>>>>> 58a1356e

    def update_plots(self):
        self.draw_time(self.time, self.iq)
        self.draw_psd(self.freq, self.iq_psd)

        if self.dospec:
            self.draw_spec(self.time, self.iq)

        self.xlim = scipy.array(self.sp_iq.get_xlim()) # so zoom doesn't get called
        
        draw()
        
    def zoom(self, event):
        newxlim = scipy.array(self.sp_iq.get_xlim())
        curxlim = scipy.array(self.xlim)
        if(newxlim[0] != curxlim[0] or newxlim[1] != curxlim[1]):
            #xmin = max(0, int(ceil(self.sample_rate*(newxlim[0] - self.position))))
            #xmax = min(int(ceil(self.sample_rate*(newxlim[1] - self.position))), len(self.iq))
            xmin = max(0, int(ceil(self.sample_rate*(newxlim[0]))))
            xmax = min(int(ceil(self.sample_rate*(newxlim[1]))), len(self.iq))

            iq = scipy.array(self.iq[xmin : xmax])
            time = scipy.array(self.time[xmin : xmax])

            iq_psd, freq = self.dopsd(iq)
            
<<<<<<< HEAD
            self.plot_psd[0].set_data(freq, iq_psd)
            self.sp_psd.axis([freq.min(), freq.max(),
                              iq_psd.min()-10, iq_psd.max()+10])
=======
            self.draw_psd(freq, iq_psd)
            self.xlim = scipy.array(self.sp_iq.get_xlim())
>>>>>>> 58a1356e

            draw()

    def click(self, event):
        forward_valid_keys = [" ", "down", "right"]
        backward_valid_keys = ["up", "left"]

        if(find(event.key, forward_valid_keys)):
            self.step_forward()
            
        elif(find(event.key, backward_valid_keys)):
            self.step_backward()

    def button_left_click(self, event):
        self.step_backward()

    def button_right_click(self, event):
        self.step_forward()

    def step_forward(self):
        self.get_data()
        self.update_plots()

    def step_backward(self):
        # Step back in file position
        if(self.hfile.tell() >= 2*self.sizeof_data*self.block_length ):
            self.hfile.seek(-2*self.sizeof_data*self.block_length, 1)
        else:
            self.hfile.seek(-self.hfile.tell(),1)
        self.get_data()
        self.update_plots()
        
def find(item_in, list_search):
    try:
	return list_search.index(item_in) != None
    except ValueError:
	return False

def setup_options():
    usage="%prog: [options] input_filename"
    description = "Takes a GNU Radio binary file (with specified data type using --data-type) and displays the I&Q data versus time as well as the power spectral density (PSD) plot. The y-axis values are plotted assuming volts as the amplitude of the I&Q streams and converted into dBm in the frequency domain (the 1/N power adjustment out of the FFT is performed internally). The script plots a certain block of data at a time, specified on the command line as -B or --block. The start position in the file can be set by specifying -s or --start and defaults to 0 (the start of the file). By default, the system assumes a sample rate of 1, so in time, each sample is plotted versus the sample number. To set a true time and frequency axis, set the sample rate (-R or --sample-rate) to the sample rate used when capturing the samples. Finally, the size of the FFT to use for the PSD and spectrogram plots can be set independently with --psd-size and --spec-size, respectively. The spectrogram plot does not display by default and is turned on with -S or --enable-spec."

    parser = OptionParser(option_class=eng_option, conflict_handler="resolve",
                          usage=usage, description=description)
    parser.add_option("-d", "--data-type", type="string", default="complex64",
                      help="Specify the data type (complex64, float32, (u)int32, (u)int16, (u)int8) [default=%default]")
    parser.add_option("-B", "--block", type="int", default=8192,
                      help="Specify the block size [default=%default]")
    parser.add_option("-s", "--start", type="int", default=0,
                      help="Specify where to start in the file [default=%default]")
    parser.add_option("-R", "--sample-rate", type="eng_float", default=1.0,
                      help="Set the sampler rate of the data [default=%default]")
    parser.add_option("", "--psd-size", type="int", default=1024,
                      help="Set the size of the PSD FFT [default=%default]")
    parser.add_option("", "--spec-size", type="int", default=256,
                      help="Set the size of the spectrogram FFT [default=%default]")
    parser.add_option("-S", "--enable-spec", action="store_true", default=False,
                      help="Turn on plotting the spectrogram [default=%default]")

    return parser

def main():
    parser = setup_options()
    (options, args) = parser.parse_args ()
    if len(args) != 1:
        parser.print_help()
        raise SystemExit, 1
    filename = args[0]

    dc = gr_plot_psd(options.data_type, filename, options)

if __name__ == "__main__":
    try:
        main()
    except KeyboardInterrupt:
        pass
    

<|MERGE_RESOLUTION|>--- conflicted
+++ resolved
@@ -1,10 +1,6 @@
 #!/usr/bin/env python
 #
-<<<<<<< HEAD
-# Copyright 2007,2008,2010 Free Software Foundation, Inc.
-=======
-# Copyright 2007,2008,2011 Free Software Foundation, Inc.
->>>>>>> 58a1356e
+# Copyright 2007,2008,2010,2011 Free Software Foundation, Inc.
 # 
 # This file is part of GNU Radio
 # 
@@ -99,12 +95,8 @@
             print "End of File"
         else:
             tstep = 1.0 / self.sample_rate
-<<<<<<< HEAD
-            self.time = scipy.array([tstep*(self.position + i) for i in xrange(len(self.iq))])
-=======
             #self.time = scipy.array([tstep*(self.position + i) for i in xrange(len(self.iq))])
             self.time = scipy.array([tstep*(i) for i in xrange(len(self.iq))])
->>>>>>> 58a1356e
 
             self.iq_psd, self.freq = self.dopsd(self.iq)
           
@@ -159,23 +151,6 @@
         
         draw()
 
-<<<<<<< HEAD
-    def draw_time(self):
-        reals = self.iq.real
-        imags = self.iq.imag
-        self.plot_iq[0].set_data([self.time, reals])
-        self.plot_iq[1].set_data([self.time, imags])
-        self.sp_iq.set_xlim(self.time.min(), self.time.max())
-        self.sp_iq.set_ylim([1.5*min([reals.min(), imags.min()]),
-                             1.5*max([reals.max(), imags.max()])])
-
-    def draw_psd(self):
-        self.plot_psd[0].set_data([self.freq, self.iq_psd])
-        self.sp_psd.set_ylim([self.iq_psd.min()-10, self.iq_psd.max()+10])
-        self.sp_psd.set_xlim([self.freq.min(), self.freq.max()])
-
-    def draw_spec(self):
-=======
     def draw_time(self, t, iq):
         reals = iq.real
         imags = iq.imag
@@ -191,17 +166,12 @@
         self.sp_psd.set_xlim([f.min(), f.max()])
 
     def draw_spec(self, t, s):
->>>>>>> 58a1356e
         overlap = self.specfftsize/4
         winfunc = scipy.blackman
         self.sp_spec.clear()
         self.sp_spec.specgram(s, self.specfftsize, self.sample_rate,
                               window = lambda d: d*winfunc(self.specfftsize),
-<<<<<<< HEAD
-                              noverlap = overlap, xextent=[self.time.min(), self.time.max()])
-=======
                               noverlap = overlap, xextent=[t.min(), t.max()])
->>>>>>> 58a1356e
 
     def update_plots(self):
         self.draw_time(self.time, self.iq)
@@ -228,14 +198,8 @@
 
             iq_psd, freq = self.dopsd(iq)
             
-<<<<<<< HEAD
-            self.plot_psd[0].set_data(freq, iq_psd)
-            self.sp_psd.axis([freq.min(), freq.max(),
-                              iq_psd.min()-10, iq_psd.max()+10])
-=======
             self.draw_psd(freq, iq_psd)
             self.xlim = scipy.array(self.sp_iq.get_xlim())
->>>>>>> 58a1356e
 
             draw()
 
