#!/usr/bin/env python
#
# Copyright 2005,2007,2011 Free Software Foundation, Inc.
#
# This file is part of GNU Radio
#
# GNU Radio is free software; you can redistribute it and/or modify
# it under the terms of the GNU General Public License as published by
# the Free Software Foundation; either version 3, or (at your option)
# any later version.
#
# GNU Radio is distributed in the hope that it will be useful,
# but WITHOUT ANY WARRANTY; without even the implied warranty of
# MERCHANTABILITY or FITNESS FOR A PARTICULAR PURPOSE.  See the
# GNU General Public License for more details.
#
# You should have received a copy of the GNU General Public License
# along with GNU Radio; see the file COPYING.  If not, write to
# the Free Software Foundation, Inc., 51 Franklin Street,
# Boston, MA 02110-1301, USA.
#

from gnuradio import gr, eng_notation
from gnuradio import blocks
from gnuradio import audio
from gnuradio import filter
from gnuradio import fft
from gnuradio import uhd
from gnuradio.eng_option import eng_option
from optparse import OptionParser
import sys
import math
import struct
import threading

sys.stderr.write("Warning: this may have issues on some machines+Python version combinations to seg fault due to the callback in bin_statitics.\n\n")

class ThreadClass(threading.Thread):
    def run(self):
        return

class tune(gr.feval_dd):
    """
    This class allows C++ code to callback into python.
    """
    def __init__(self, tb):
        gr.feval_dd.__init__(self)
        self.tb = tb

    def eval(self, ignore):
        """
        This method is called from blocks.bin_statistics_f when it wants
        to change the center frequency.  This method tunes the front
        end to the new center frequency, and returns the new frequency
        as its result.
        """

        try:
            # We use this try block so that if something goes wrong
            # from here down, at least we'll have a prayer of knowing
            # what went wrong.  Without this, you get a very
            # mysterious:
            #
            #   terminate called after throwing an instance of
            #   'Swig::DirectorMethodException' Aborted
            #
            # message on stderr.  Not exactly helpful ;)

            new_freq = self.tb.set_next_freq()
            return new_freq

        except Exception, e:
            print "tune: Exception: ", e


class parse_msg(object):
    def __init__(self, msg):
        self.center_freq = msg.arg1()
        self.vlen = int(msg.arg2())
        assert(msg.length() == self.vlen * gr.sizeof_float)

        # FIXME consider using NumPy array
        t = msg.to_string()
        self.raw_data = t
        self.data = struct.unpack('%df' % (self.vlen,), t)


class my_top_block(gr.top_block):

    def __init__(self):
        gr.top_block.__init__(self)

        usage = "usage: %prog [options] min_freq max_freq"
        parser = OptionParser(option_class=eng_option, usage=usage)
        parser.add_option("-a", "--args", type="string", default="",
                          help="UHD device device address args [default=%default]")
        parser.add_option("", "--spec", type="string", default=None,
	                  help="Subdevice of UHD device where appropriate")
        parser.add_option("-A", "--antenna", type="string", default=None,
                          help="select Rx Antenna where appropriate")
        parser.add_option("-s", "--samp-rate", type="eng_float", default=1e6,
                          help="set sample rate [default=%default]")
        parser.add_option("-g", "--gain", type="eng_float", default=None,
                          help="set gain in dB (default is midpoint)")
        parser.add_option("", "--tune-delay", type="eng_float",
                          default=1e-3, metavar="SECS",
                          help="time to delay (in seconds) after changing frequency [default=%default]")
        parser.add_option("", "--dwell-delay", type="eng_float",
                          default=10e-3, metavar="SECS",
                          help="time to dwell (in seconds) at a given frequency [default=%default]")
        parser.add_option("", "--channel-bandwidth", type="eng_float",
                          default=12.5e3, metavar="Hz",
                          help="channel bandwidth of fft bins in Hz [default=%default]")
        parser.add_option("-F", "--fft-size", type="int", default=256,
                          help="specify number of FFT bins [default=%default]")
        parser.add_option("", "--real-time", action="store_true", default=False,
                          help="Attempt to enable real-time scheduling")

        (options, args) = parser.parse_args()
        if len(args) != 2:
            parser.print_help()
            sys.exit(1)

        self.min_freq = eng_notation.str_to_num(args[0])
        self.max_freq = eng_notation.str_to_num(args[1])

        if self.min_freq > self.max_freq:
            # swap them
            self.min_freq, self.max_freq = self.max_freq, self.min_freq

        self.fft_size = options.fft_size
        self.channel_bandwidth = options.channel_bandwidth
        
        if not options.real_time:
            realtime = False
        else:
            # Attempt to enable realtime scheduling
            r = gr.enable_realtime_scheduling()
            if r == gr.RT_OK:
                realtime = True
            else:
                realtime = False
                print "Note: failed to enable realtime scheduling"

        # build graph
        self.u = uhd.usrp_source(device_addr=options.args,
                                 stream_args=uhd.stream_args('fc32'))

        # Set the subdevice spec
        if(options.spec):
            self.u.set_subdev_spec(options.spec, 0)

        # Set the antenna
        if(options.antenna):
            self.u.set_antenna(options.antenna, 0)

        self.usrp_rate = usrp_rate = options.samp_rate
        self.u.set_samp_rate(usrp_rate)
        dev_rate = self.u.get_samp_rate()

<<<<<<< HEAD
	s2v = blocks.stream_to_vector(gr.sizeof_gr_complex, self.fft_size)

        mywindow = filter.window.blackmanharris(self.fft_size)
        ffter = fft.fft_vcc(self.fft_size, True, mywindow)
=======
        s2v = gr.stream_to_vector(gr.sizeof_gr_complex, self.fft_size)

        mywindow = window.blackmanharris(self.fft_size)
        fft = gr.fft_vcc(self.fft_size, True, mywindow, True)
>>>>>>> 888c07f2
        power = 0
        for tap in mywindow:
            power += tap*tap

        c2mag = blocks.complex_to_mag_squared(self.fft_size)

        # FIXME the log10 primitive is dog slow
        log = blocks.nlog10_ff(10, self.fft_size,
                               -20*math.log10(self.fft_size)-10*math.log10(power/self.fft_size))

        # Set the freq_step to 75% of the actual data throughput.
        # This allows us to discard the bins on both ends of the spectrum.

        self.freq_step = 0.75 * usrp_rate
        self.min_center_freq = self.min_freq + self.freq_step/2
        nsteps = math.ceil((self.max_freq - self.min_freq) / self.freq_step)
        self.max_center_freq = self.min_center_freq + (nsteps * self.freq_step)

        self.next_freq = self.min_center_freq

        tune_delay  = max(0, int(round(options.tune_delay * usrp_rate / self.fft_size)))  # in fft_frames
        dwell_delay = max(1, int(round(options.dwell_delay * usrp_rate / self.fft_size))) # in fft_frames

        self.msgq = gr.msg_queue(16)
        self._tune_callback = tune(self)        # hang on to this to keep it from being GC'd
        stats = blocks.bin_statistics_f(self.fft_size, self.msgq,
                                        self._tune_callback, tune_delay,
                                        dwell_delay)

        # FIXME leave out the log10 until we speed it up
<<<<<<< HEAD
	#self.connect(self.u, s2v, ffter, c2mag, log, stats)
	self.connect(self.u, s2v, ffter, c2mag, stats)
=======
        #self.connect(self.u, s2v, fft, c2mag, log, stats)
        self.connect(self.u, s2v, fft, c2mag, stats)
>>>>>>> 888c07f2

        if options.gain is None:
            # if no gain was specified, use the mid-point in dB
            g = self.u.get_gain_range()
            options.gain = float(g.start()+g.stop())/2.0

        self.set_gain(options.gain)
        print "gain =", options.gain

    def set_next_freq(self):
        target_freq = self.next_freq
        self.next_freq = self.next_freq + self.freq_step
        if self.next_freq >= self.max_center_freq:
            self.next_freq = self.min_center_freq

        if not self.set_freq(target_freq):
            print "Failed to set frequency to", target_freq
            sys.exit(1)

        return target_freq


    def set_freq(self, target_freq):
        """
        Set the center frequency we're interested in.

        Args:
            target_freq: frequency in Hz
        @rypte: bool
        """
        r = self.u.set_center_freq(target_freq)
        if r:
            return True

        return False

    def set_gain(self, gain):
        self.u.set_gain(gain)


def main_loop(tb):
    
    def nearest_freq(freq, channel_bandwidth):
        freq = round(freq / channel_bandwidth, 0) * channel_bandwidth
        return freq

    def bin_freq(i_bin, center_freq):
        hz_per_bin = tb.usrp_rate / tb.fft_size
        freq = center_freq - (tb.usrp_rate / 2) + (hz_per_bin * i_bin)
        freq = nearest_freq(freq, tb.channel_bandwidth)
        return freq
    
    bin_start = int(tb.fft_size * ((1 - 0.75) / 2))
    bin_stop = int(tb.fft_size - bin_start)
    
    while 1:

        # Get the next message sent from the C++ code (blocking call).
        # It contains the center frequency and the mag squared of the fft
        m = parse_msg(tb.msgq.delete_head())

        # Print center freq so we know that something is happening...
        #print "m.center_freq:", m.center_freq

        # FIXME do something useful with the data...

        # m.data are the mag_squared of the fft output (they are in the
        # standard order.  I.e., bin 0 == DC.)
        # You'll probably want to do the equivalent of "fftshift" on them
        # m.raw_data is a string that contains the binary floats.
        # You could write this as binary to a file.

        for i_bin in range(bin_start, bin_stop):

            # create signal object to find matching signals
            freq = int(bin_freq(i_bin, m.center_freq))
            power = float(m.data[i_bin])
            
            print freq, power

if __name__ == '__main__':
    t = ThreadClass()
    t.start()

    tb = my_top_block()
    try:
        tb.start()
        main_loop(tb)

    except KeyboardInterrupt:
        pass<|MERGE_RESOLUTION|>--- conflicted
+++ resolved
@@ -158,17 +158,10 @@
         self.u.set_samp_rate(usrp_rate)
         dev_rate = self.u.get_samp_rate()
 
-<<<<<<< HEAD
-	s2v = blocks.stream_to_vector(gr.sizeof_gr_complex, self.fft_size)
+        s2v = blocks.stream_to_vector(gr.sizeof_gr_complex, self.fft_size)
 
         mywindow = filter.window.blackmanharris(self.fft_size)
-        ffter = fft.fft_vcc(self.fft_size, True, mywindow)
-=======
-        s2v = gr.stream_to_vector(gr.sizeof_gr_complex, self.fft_size)
-
-        mywindow = window.blackmanharris(self.fft_size)
-        fft = gr.fft_vcc(self.fft_size, True, mywindow, True)
->>>>>>> 888c07f2
+        ffter = fft.fft_vcc(self.fft_size, True, mywindow, True)
         power = 0
         for tap in mywindow:
             power += tap*tap
@@ -199,13 +192,8 @@
                                         dwell_delay)
 
         # FIXME leave out the log10 until we speed it up
-<<<<<<< HEAD
 	#self.connect(self.u, s2v, ffter, c2mag, log, stats)
 	self.connect(self.u, s2v, ffter, c2mag, stats)
-=======
-        #self.connect(self.u, s2v, fft, c2mag, log, stats)
-        self.connect(self.u, s2v, fft, c2mag, stats)
->>>>>>> 888c07f2
 
         if options.gain is None:
             # if no gain was specified, use the mid-point in dB
