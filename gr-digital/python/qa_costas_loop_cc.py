--- conflicted
+++ resolved
@@ -34,17 +34,11 @@
 
     def test01 (self):
         # test basic functionality by setting all gains to 0
-<<<<<<< HEAD
-        damp = nfreq = max_freq = min_freq = 0.0
-        order = 2
-        self.test = digital_swig.costas_loop_cc(damp, nfreq, order)
-=======
         damp = 0.4
         natfreq = 0.25
         order = 2
         self.test = digital_swig.costas_loop_cc(damp, natfreq, order)
 
->>>>>>> 6c3623b0
         data = 100*[complex(1,0),]
         self.src = gr.vector_source_c(data, False)
         self.snk = gr.vector_sink_c()
@@ -59,16 +53,10 @@
     def test02 (self):
         # Make sure it doesn't diverge given perfect data
         damp = 0.4
-<<<<<<< HEAD
-        nfreq = 0.4
-        order = 2
-        self.test = digital_swig.costas_loop_cc(damp, nfreq, order)
-=======
         natfreq = 0.25
         order = 2
         self.test = digital_swig.costas_loop_cc(damp, natfreq, order)
 
->>>>>>> 6c3623b0
         data = [complex(2*random.randint(0,1)-1, 0) for i in xrange(100)]
         self.src = gr.vector_source_c(data, False)
         self.snk = gr.vector_sink_c()
@@ -84,16 +72,10 @@
     def test03 (self):
         # BPSK Convergence test with static rotation
         damp = 0.4
-<<<<<<< HEAD
-        nfreq = 0.4
-        order = 2
-        self.test = digital_swig.costas_loop_cc(damp, nfreq, order)
-=======
         natfreq = 0.25
         order = 2
         self.test = digital_swig.costas_loop_cc(damp, natfreq, order)
 
->>>>>>> 6c3623b0
         rot = cmath.exp(0.2j) # some small rotation
         data = [complex(2*random.randint(0,1)-1, 0) for i in xrange(100)]
         
@@ -115,18 +97,11 @@
 
     def test04 (self):
         # QPSK Convergence test with static rotation
-<<<<<<< HEAD
-        damp = 0.25
-        nfreq = 0.25
-        order = 4
-        self.test = digital_swig.costas_loop_cc(damp, nfreq, order)
-=======
         damp = 0.4
         natfreq = 0.25
         order = 4
         self.test = digital_swig.costas_loop_cc(damp, natfreq, order)
 
->>>>>>> 6c3623b0
         rot = cmath.exp(0.2j) # some small rotation
         data = [complex(2*random.randint(0,1)-1, 2*random.randint(0,1)-1)
                 for i in xrange(100)]
@@ -150,16 +125,6 @@
     def test05 (self):
         # 8PSK Convergence test with static rotation
         damp = 0.5
-<<<<<<< HEAD
-        nfreq = 0.5
-        order = 8
-        self.test = digital_swig.costas_loop_cc(damp, nfreq, order)
-        rot1 = 1.41*cmath.exp(1j*cmath.pi/8.0) # rotate and scale to align in and out
-        rot2 = cmath.exp(0.2j) # some small phase rotation
-        const = blks2.psk.make_constellation(order)
-        data = [random.randint(0,7) for i in xrange(100)]
-
-=======
         natfreq = 0.5
         order = 8
         self.test = digital_swig.costas_loop_cc(damp, natfreq, order)
@@ -169,18 +134,12 @@
         data = [random.randint(0,7) for i in xrange(100)]
         data = [2*rot*const[d] for d in data]
         
->>>>>>> 6c3623b0
         N = 40 # settling time
         data = [rot1*const[d] for d in data] # rotate to align with sync
         expected_result = data[N:]
 
-<<<<<<< HEAD
-        # apply "channel" rotation to input data
-        data = [rot2*d for d in data]
-=======
         rot = cmath.exp(0.1j) # some small rotation
         data = [rot*d for d in data]
->>>>>>> 6c3623b0
 
         self.src = gr.vector_source_c(data, False)
         self.snk = gr.vector_sink_c()
@@ -189,12 +148,8 @@
         self.tb.run()
 
         dst_data = self.snk.data()[N:]
-<<<<<<< HEAD
-
-=======
         
->>>>>>> 6c3623b0
-        # generously compare results; the loop will converge near to, but
+	# generously compare results; the loop will converge near to, but
         # not exactly on, the target data
         self.assertComplexTuplesAlmostEqual (expected_result, dst_data, 2)
 
