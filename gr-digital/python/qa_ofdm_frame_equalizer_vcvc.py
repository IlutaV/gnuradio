#!/usr/bin/env python
# Copyright 2012,2013 Free Software Foundation, Inc.
# 
# This file is part of GNU Radio
# 
# GNU Radio is free software; you can redistribute it and/or modify
# it under the terms of the GNU General Public License as published by
# the Free Software Foundation; either version 3, or (at your option)
# any later version.
# 
# GNU Radio is distributed in the hope that it will be useful,
# but WITHOUT ANY WARRANTY; without even the implied warranty of
# MERCHANTABILITY or FITNESS FOR A PARTICULAR PURPOSE.  See the
# GNU General Public License for more details.
# 
# You should have received a copy of the GNU General Public License
# along with GNU Radio; see the file COPYING.  If not, write to
# the Free Software Foundation, Inc., 51 Franklin Street,
# Boston, MA 02110-1301, USA.
# 

import numpy
from gnuradio import gr, gr_unittest
import pmt
import digital_swig as digital
import blocks_swig as blocks

class qa_ofdm_frame_equalizer_vcvc (gr_unittest.TestCase):

    def setUp (self):
        self.tb = gr.top_block ()

    def tearDown (self):
        self.tb = None

    def test_001_simple (self):
        """ Very simple functionality testing:
        - static equalizer
        - init channel state with all ones
        - transmit all ones
        - make sure we rx all ones
        - Tag check: put in frame length tag and one other random tag,
                     make sure they're propagated
        """
        fft_len = 8
        equalizer = digital.ofdm_equalizer_static(fft_len)
        n_syms = 3
        len_tag_key = "frame_len"
        tx_data = (1,) * fft_len * n_syms
        len_tag = gr.gr_tag_t()
        len_tag.offset = 0
        len_tag.key = pmt.string_to_symbol(len_tag_key)
        len_tag.value = pmt.from_long(n_syms)
        chan_tag = gr.gr_tag_t()
        chan_tag.offset = 0
<<<<<<< HEAD
        chan_tag.key = pmt.string_to_symbol("ofdm_sync_chan_taps")
        chan_tag.value = pmt.init_c32vector(fft_len, (1,) * fft_len)
        src = blocks.vector_source_c(tx_data, False, fft_len, (len_tag, chan_tag))
        eq = digital.ofdm_frame_equalizer_vcvc(equalizer.base(), len_tag_key)
        sink = blocks.vector_sink_c(fft_len)
=======
        chan_tag.key = pmt.pmt_string_to_symbol("ofdm_sync_chan_taps")
        chan_tag.value = pmt.pmt_init_c32vector(fft_len, (1,) * fft_len)
        random_tag = gr.gr_tag_t()
        random_tag.offset = 1
        random_tag.key = pmt.pmt_string_to_symbol("foo")
        random_tag.value = pmt.pmt_from_long(42)
        src = gr.vector_source_c(tx_data, False, fft_len, (len_tag, chan_tag, random_tag))
        eq = digital.ofdm_frame_equalizer_vcvc(equalizer.base(), 0, len_tag_key)
        sink = gr.vector_sink_c(fft_len)
>>>>>>> 7be24afb
        self.tb.connect(src, eq, sink)
        self.tb.run ()
        # Check data
        self.assertEqual(tx_data, sink.data())
        # Check tags
        tag_dict = dict()
        for tag in sink.tags():
<<<<<<< HEAD
            self.assertEqual(pmt.symbol_to_string(tag.key), len_tag_key)
            self.assertEqual(pmt.to_long(tag.value), n_syms)
=======
            ptag = gr.tag_to_python(tag)
            tag_dict[ptag.key] = ptag.value
        expected_dict = {
                'frame_len': n_syms,
                'foo': 42
        }
        self.assertEqual(tag_dict, expected_dict)

    def test_001b_simple_skip_nothing (self):
        """
        Same as before, but put a skip-header in there
        """
        fft_len = 8
        equalizer = digital.ofdm_equalizer_static(fft_len, symbols_skipped=1)
        n_syms = 3
        len_tag_key = "frame_len"
        tx_data = (1,) * fft_len * n_syms
        len_tag = gr.gr_tag_t()
        len_tag.offset = 0
        len_tag.key = pmt.pmt_string_to_symbol(len_tag_key)
        len_tag.value = pmt.pmt_from_long(n_syms)
        chan_tag = gr.gr_tag_t()
        chan_tag.offset = 0
        chan_tag.key = pmt.pmt_string_to_symbol("ofdm_sync_chan_taps")
        chan_tag.value = pmt.pmt_init_c32vector(fft_len, (1,) * fft_len)
        src = gr.vector_source_c(tx_data, False, fft_len, (len_tag, chan_tag))
        eq = digital.ofdm_frame_equalizer_vcvc(equalizer.base(), 0, len_tag_key)
        sink = gr.vector_sink_c(fft_len)
        self.tb.connect(src, eq, sink)
        self.tb.run ()
        # Check data
        self.assertEqual(tx_data, sink.data())

    def test_001c_carrier_offset_no_cp (self):
        """
        Same as before, but put a carrier offset in there
        """
        fft_len = 8
        cp_len = 0
        n_syms = 1
        carr_offset = 1
        occupied_carriers = ((-2, -1, 1, 2),)
        tx_data = (
                0, 0, 0,  -1j,  -1j, 0, -1j, -1j,
        )
        # The rx'd signal is shifted
        rx_expected = (0, 0, 1, 1, 0, 1, 1, 0) * n_syms
        equalizer = digital.ofdm_equalizer_static(fft_len, occupied_carriers)
        len_tag_key = "frame_len"
        len_tag = gr.gr_tag_t()
        len_tag.offset = 0
        len_tag.key = pmt.pmt_string_to_symbol(len_tag_key)
        len_tag.value = pmt.pmt_from_long(n_syms)
        chan_tag = gr.gr_tag_t()
        chan_tag.offset = 0
        chan_tag.key = pmt.pmt_string_to_symbol("ofdm_sync_chan_taps")
        # Note: this is shifted to the correct position!
        chan_tag.value = pmt.pmt_init_c32vector(fft_len, (0, 0, -1j, -1j, 0, -1j, -1j, 0))
        offset_tag = gr.gr_tag_t()
        offset_tag.offset = 0
        offset_tag.key = pmt.pmt_string_to_symbol("ofdm_sync_carr_offset")
        offset_tag.value = pmt.pmt_from_long(carr_offset)
        src = gr.vector_source_c(tx_data, False, fft_len, (len_tag, chan_tag, offset_tag))
        eq = digital.ofdm_frame_equalizer_vcvc(equalizer.base(), cp_len, len_tag_key)
        sink = gr.vector_sink_c(fft_len)
        self.tb.connect(src, eq, sink)
        self.tb.run ()
        # Check data
        self.assertComplexTuplesAlmostEqual(rx_expected, sink.data(), places=4)

    def test_001c_carrier_offset_cp (self):
        """
        Same as before, but put a carrier offset in there and a CP
        """
        fft_len = 8
        cp_len = 2
        n_syms = 3
        # cp_len/fft_len == 1/4, therefore, the phase is rotated by
        # carr_offset * \pi/2 in every symbol
        occupied_carriers = ((-2, -1, 1, 2),)
        carr_offset = -1
        tx_data = (
                0,-1j,-1j, 0,-1j,-1j, 0, 0,
                0, -1, -1, 0, -1, -1, 0, 0,
                0, 1j, 1j, 0, 1j, 1j, 0, 0,
        )
        # Rx'd signal is corrected
        rx_expected = (0, 0, 1, 1, 0, 1, 1, 0) * n_syms
        equalizer = digital.ofdm_equalizer_static(fft_len, occupied_carriers)
        len_tag_key = "frame_len"
        len_tag = gr.gr_tag_t()
        len_tag.offset = 0
        len_tag.key = pmt.pmt_string_to_symbol(len_tag_key)
        len_tag.value = pmt.pmt_from_long(n_syms)
        chan_tag = gr.gr_tag_t()
        chan_tag.offset = 0
        chan_tag.key = pmt.pmt_string_to_symbol("ofdm_sync_chan_taps")
        chan_tag.value = pmt.pmt_init_c32vector(fft_len, (0, 0, 1, 1, 0, 1, 1, 0))
        offset_tag = gr.gr_tag_t()
        offset_tag.offset = 0
        offset_tag.key = pmt.pmt_string_to_symbol("ofdm_sync_carr_offset")
        offset_tag.value = pmt.pmt_from_long(carr_offset)
        src = gr.vector_source_c(tx_data, False, fft_len, (len_tag, chan_tag, offset_tag))
        eq = digital.ofdm_frame_equalizer_vcvc(equalizer.base(), cp_len, len_tag_key)
        sink = gr.vector_sink_c(fft_len)
        self.tb.connect(src, eq, sink)
        self.tb.run ()
        # Check data
        self.assertComplexTuplesAlmostEqual(rx_expected, sink.data(), places=4)
>>>>>>> 7be24afb

    def test_002_static (self):
        """
        - Add a simple channel
        - Make symbols QPSK
        """
        fft_len = 8
        #           4   5  6  7   0  1  2   3
        tx_data = [-1, -1, 1, 2, -1, 3, 0, -1, # 0
                   -1, -1, 0, 2, -1, 2, 0, -1, # 8
                   -1, -1, 3, 0, -1, 1, 0, -1, # 16 (Pilot symbols)
                   -1, -1, 1, 1, -1, 0, 2, -1] # 24
        cnst = digital.constellation_qpsk()
        tx_signal = [cnst.map_to_points_v(x)[0] if x != -1 else 0 for x in tx_data]
        occupied_carriers = ((1, 2, 6, 7),)
        pilot_carriers = ((), (), (1, 2, 6, 7), ())
        pilot_symbols = (
                [], [], [cnst.map_to_points_v(x)[0] for x in (1, 0, 3, 0)], []
        )
        equalizer = digital.ofdm_equalizer_static(fft_len, occupied_carriers, pilot_carriers, pilot_symbols)
        channel = [
            0, 0,  1,  1, 0,  1,  1, 0,
            0, 0,  1,  1, 0,  1,  1, 0, # These coefficients will be rotated slightly (but less than \pi/2)
            0, 0, 1j, 1j, 0, 1j, 1j, 0, # Go crazy here!
            0, 0, 1j, 1j, 0, 1j, 1j, 0
        ]
        channel = [
            0, 0,  1,  1, 0,  1,  1, 0,
            0, 0,  1,  1, 0,  1,  1, 0, # These coefficients will be rotated slightly (but less than \pi/2)
            0, 0, 1j, 1j, 0, 1j, 1j, 0, # Go crazy here!
            0, 0, 1j, 1j, 0, 1j, 1j, 0
        ]
        for idx in range(fft_len, 2*fft_len):
            channel[idx] = channel[idx-fft_len] * numpy.exp(1j * .1 * numpy.pi * (numpy.random.rand()-.5))
        len_tag_key = "frame_len"
        len_tag = gr.gr_tag_t()
        len_tag.offset = 0
        len_tag.key = pmt.string_to_symbol(len_tag_key)
        len_tag.value = pmt.from_long(4)
        chan_tag = gr.gr_tag_t()
        chan_tag.offset = 0
<<<<<<< HEAD
        chan_tag.key = pmt.string_to_symbol("ofdm_sync_chan_taps")
        chan_tag.value = pmt.init_c32vector(fft_len, channel[:fft_len])
        src = blocks.vector_source_c(numpy.multiply(tx_signal, channel), False, fft_len, (len_tag, chan_tag))
        eq = digital.ofdm_frame_equalizer_vcvc(equalizer.base(), len_tag_key, True)
        sink = blocks.vector_sink_c(fft_len)
=======
        chan_tag.key = pmt.pmt_string_to_symbol("ofdm_sync_chan_taps")
        chan_tag.value = pmt.pmt_init_c32vector(fft_len, channel[:fft_len])
        src = gr.vector_source_c(numpy.multiply(tx_signal, channel), False, fft_len, (len_tag, chan_tag))
        eq = digital.ofdm_frame_equalizer_vcvc(equalizer.base(), 0, len_tag_key, True)
        sink = gr.vector_sink_c(fft_len)
>>>>>>> 7be24afb
        self.tb.connect(src, eq, sink)
        self.tb.run ()
        rx_data = [cnst.decision_maker_v((x,)) if x != 0 else -1 for x in sink.data()]
        # Check data
        self.assertEqual(tx_data, rx_data)
        # Check tags
        tag_dict = dict()
        for tag in sink.tags():
<<<<<<< HEAD
            if pmt.symbol_to_string(tag.key) == len_tag_key:
                self.assertEqual(pmt.to_long(tag.value), 4)
            if pmt.symbol_to_string(tag.key) == "ofdm_sync_chan_taps":
                self.assertEqual(list(pmt.c32vector_elements(tag.value)), channel[-fft_len:])
=======
            ptag = gr.tag_to_python(tag)
            tag_dict[ptag.key] = ptag.value
            if ptag.key == 'ofdm_sync_chan_taps':
                tag_dict[ptag.key] = list(pmt.pmt_c32vector_elements(tag.value))
            else:
                tag_dict[ptag.key] = pmt.to_python(tag.value)
        expected_dict = {
                'frame_len': 4,
                'ofdm_sync_chan_taps': channel[-fft_len:]
        }
        self.assertEqual(tag_dict, expected_dict)
>>>>>>> 7be24afb

    def test_002_static_wo_tags (self):
        """ Same as before, but the input stream has no tag.
        We specify the frame size in the constructor.
        We also specify a tag key, so the output stream *should* have
        a length tag.
        """
        fft_len = 8
        n_syms = 4
        #           4   5  6  7   0  1  2   3
        tx_data = [-1, -1, 1, 2, -1, 3, 0, -1, # 0
                   -1, -1, 0, 2, -1, 2, 0, -1, # 8
                   -1, -1, 3, 0, -1, 1, 0, -1, # 16 (Pilot symbols)
                   -1, -1, 1, 1, -1, 0, 2, -1] # 24
        cnst = digital.constellation_qpsk()
        tx_signal = [cnst.map_to_points_v(x)[0] if x != -1 else 0 for x in tx_data]
        occupied_carriers = ((1, 2, 6, 7),)
        pilot_carriers = ((), (), (1, 2, 6, 7), ())
        pilot_symbols = (
                [], [], [cnst.map_to_points_v(x)[0] for x in (1, 0, 3, 0)], []
        )
        equalizer = digital.ofdm_equalizer_static(fft_len, occupied_carriers, pilot_carriers, pilot_symbols)
        channel = [
            0, 0,  1,  1, 0,  1,  1, 0,
            0, 0,  1,  1, 0,  1,  1, 0, # These coefficients will be rotated slightly (below)...
            0, 0, 1j, 1j, 0, 1j, 1j, 0, # Go crazy here!
            0, 0, 1j, 1j, 0, 1j, 1j, 0  # ...and again here.
        ]
        for idx in range(fft_len, 2*fft_len):
            channel[idx] = channel[idx-fft_len] * numpy.exp(1j * .1 * numpy.pi * (numpy.random.rand()-.5))
            idx2 = idx+2*fft_len
            channel[idx2] = channel[idx2] * numpy.exp(1j * 0 * numpy.pi * (numpy.random.rand()-.5))
<<<<<<< HEAD
        src = blocks.vector_source_c(numpy.multiply(tx_signal, channel), False, fft_len)
        eq = digital.ofdm_frame_equalizer_vcvc(equalizer.base(), "", False, 4)
        sink = blocks.vector_sink_c(fft_len)
=======
        src = gr.vector_source_c(numpy.multiply(tx_signal, channel), False, fft_len)
        # We do specify a length tag, it should then appear at the output
        eq = digital.ofdm_frame_equalizer_vcvc(equalizer.base(), 0, "frame_len", False, n_syms)
        sink = gr.vector_sink_c(fft_len)
>>>>>>> 7be24afb
        self.tb.connect(src, eq, sink)
        self.tb.run ()
        rx_data = [cnst.decision_maker_v((x,)) if x != 0 else -1 for x in sink.data()]
        self.assertEqual(tx_data, rx_data)
        # Check len tag
        tags = sink.tags()
        len_tag = dict()
        for tag in tags:
            ptag = gr.tag_to_python(tag)
            if ptag.key == 'frame_len':
                len_tag[ptag.key] = ptag.value
        self.assertEqual(len_tag, {'frame_len': 4})

    def test_002_simpledfe (self):
        """ Use the simple DFE equalizer. """
        fft_len = 8
        #           4   5  6  7   0  1  2   3
        tx_data = [-1, -1, 1, 2, -1, 3, 0, -1, # 0
                   -1, -1, 0, 2, -1, 2, 0, -1, # 8
                   -1, -1, 3, 0, -1, 1, 0, -1, # 16 (Pilot symbols)
                   -1, -1, 1, 1, -1, 0, 2, -1] # 24
        cnst = digital.constellation_qpsk()
        tx_signal = [cnst.map_to_points_v(x)[0] if x != -1 else 0 for x in tx_data]
        occupied_carriers = ((1, 2, 6, 7),)
        pilot_carriers = ((), (), (1, 2, 6, 7), ())
        pilot_symbols = (
                [], [], [cnst.map_to_points_v(x)[0] for x in (1, 0, 3, 0)], []
        )
        equalizer = digital.ofdm_equalizer_simpledfe(
            fft_len, cnst.base(), occupied_carriers, pilot_carriers, pilot_symbols, 0, 0.01
        )
        channel = [
            0, 0,  1,  1, 0,  1,  1, 0,
            0, 0,  1,  1, 0,  1,  1, 0, # These coefficients will be rotated slightly...
            0, 0, 1j, 1j, 0, 1j, 1j, 0, # Go crazy here!
            0, 0, 1j, 1j, 0, 1j, 1j, 0  # ...and again here.
        ]
        for idx in range(fft_len, 2*fft_len):
            channel[idx] = channel[idx-fft_len] * numpy.exp(1j * .1 * numpy.pi * (numpy.random.rand()-.5))
            idx2 = idx+2*fft_len
            channel[idx2] = channel[idx2] * numpy.exp(1j * 0 * numpy.pi * (numpy.random.rand()-.5))
        len_tag_key = "frame_len"
        len_tag = gr.gr_tag_t()
        len_tag.offset = 0
        len_tag.key = pmt.string_to_symbol(len_tag_key)
        len_tag.value = pmt.from_long(4)
        chan_tag = gr.gr_tag_t()
        chan_tag.offset = 0
<<<<<<< HEAD
        chan_tag.key = pmt.string_to_symbol("ofdm_sync_chan_taps")
        chan_tag.value = pmt.init_c32vector(fft_len, channel[:fft_len])
        src = blocks.vector_source_c(numpy.multiply(tx_signal, channel), False, fft_len, (len_tag, chan_tag))
        eq = digital.ofdm_frame_equalizer_vcvc(equalizer.base(), len_tag_key, True)
        sink = blocks.vector_sink_c(fft_len)
=======
        chan_tag.key = pmt.pmt_string_to_symbol("ofdm_sync_chan_taps")
        chan_tag.value = pmt.pmt_init_c32vector(fft_len, channel[:fft_len])
        src = gr.vector_source_c(numpy.multiply(tx_signal, channel), False, fft_len, (len_tag, chan_tag))
        eq = digital.ofdm_frame_equalizer_vcvc(equalizer.base(), 0, len_tag_key, True)
        sink = gr.vector_sink_c(fft_len)
>>>>>>> 7be24afb
        self.tb.connect(src, eq, sink)
        self.tb.run ()
        rx_data = [cnst.decision_maker_v((x,)) if x != 0 else -1 for x in sink.data()]
        self.assertEqual(tx_data, rx_data)
        for tag in sink.tags():
            if pmt.symbol_to_string(tag.key) == len_tag_key:
                self.assertEqual(pmt.to_long(tag.value), 4)
            if pmt.symbol_to_string(tag.key) == "ofdm_sync_chan_taps":
                self.assertComplexTuplesAlmostEqual(list(pmt.c32vector_elements(tag.value)), channel[-fft_len:], places=1)


if __name__ == '__main__':
    gr_unittest.run(qa_ofdm_frame_equalizer_vcvc, "qa_ofdm_frame_equalizer_vcvc.xml")
<|MERGE_RESOLUTION|>--- conflicted
+++ resolved
@@ -53,23 +53,15 @@
         len_tag.value = pmt.from_long(n_syms)
         chan_tag = gr.gr_tag_t()
         chan_tag.offset = 0
-<<<<<<< HEAD
         chan_tag.key = pmt.string_to_symbol("ofdm_sync_chan_taps")
         chan_tag.value = pmt.init_c32vector(fft_len, (1,) * fft_len)
-        src = blocks.vector_source_c(tx_data, False, fft_len, (len_tag, chan_tag))
-        eq = digital.ofdm_frame_equalizer_vcvc(equalizer.base(), len_tag_key)
-        sink = blocks.vector_sink_c(fft_len)
-=======
-        chan_tag.key = pmt.pmt_string_to_symbol("ofdm_sync_chan_taps")
-        chan_tag.value = pmt.pmt_init_c32vector(fft_len, (1,) * fft_len)
         random_tag = gr.gr_tag_t()
         random_tag.offset = 1
-        random_tag.key = pmt.pmt_string_to_symbol("foo")
-        random_tag.value = pmt.pmt_from_long(42)
-        src = gr.vector_source_c(tx_data, False, fft_len, (len_tag, chan_tag, random_tag))
+        random_tag.key = pmt.string_to_symbol("foo")
+        random_tag.value = pmt.from_long(42)
+        src = blocks.vector_source_c(tx_data, False, fft_len, (len_tag, chan_tag, random_tag))
         eq = digital.ofdm_frame_equalizer_vcvc(equalizer.base(), 0, len_tag_key)
-        sink = gr.vector_sink_c(fft_len)
->>>>>>> 7be24afb
+        sink = blocks.vector_sink_c(fft_len)
         self.tb.connect(src, eq, sink)
         self.tb.run ()
         # Check data
@@ -77,10 +69,6 @@
         # Check tags
         tag_dict = dict()
         for tag in sink.tags():
-<<<<<<< HEAD
-            self.assertEqual(pmt.symbol_to_string(tag.key), len_tag_key)
-            self.assertEqual(pmt.to_long(tag.value), n_syms)
-=======
             ptag = gr.tag_to_python(tag)
             tag_dict[ptag.key] = ptag.value
         expected_dict = {
@@ -100,15 +88,15 @@
         tx_data = (1,) * fft_len * n_syms
         len_tag = gr.gr_tag_t()
         len_tag.offset = 0
-        len_tag.key = pmt.pmt_string_to_symbol(len_tag_key)
-        len_tag.value = pmt.pmt_from_long(n_syms)
-        chan_tag = gr.gr_tag_t()
-        chan_tag.offset = 0
-        chan_tag.key = pmt.pmt_string_to_symbol("ofdm_sync_chan_taps")
-        chan_tag.value = pmt.pmt_init_c32vector(fft_len, (1,) * fft_len)
-        src = gr.vector_source_c(tx_data, False, fft_len, (len_tag, chan_tag))
+        len_tag.key = pmt.string_to_symbol(len_tag_key)
+        len_tag.value = pmt.from_long(n_syms)
+        chan_tag = gr.gr_tag_t()
+        chan_tag.offset = 0
+        chan_tag.key = pmt.string_to_symbol("ofdm_sync_chan_taps")
+        chan_tag.value = pmt.init_c32vector(fft_len, (1,) * fft_len)
+        src = blocks.vector_source_c(tx_data, False, fft_len, (len_tag, chan_tag))
         eq = digital.ofdm_frame_equalizer_vcvc(equalizer.base(), 0, len_tag_key)
-        sink = gr.vector_sink_c(fft_len)
+        sink = blocks.vector_sink_c(fft_len)
         self.tb.connect(src, eq, sink)
         self.tb.run ()
         # Check data
@@ -132,20 +120,20 @@
         len_tag_key = "frame_len"
         len_tag = gr.gr_tag_t()
         len_tag.offset = 0
-        len_tag.key = pmt.pmt_string_to_symbol(len_tag_key)
-        len_tag.value = pmt.pmt_from_long(n_syms)
-        chan_tag = gr.gr_tag_t()
-        chan_tag.offset = 0
-        chan_tag.key = pmt.pmt_string_to_symbol("ofdm_sync_chan_taps")
+        len_tag.key = pmt.string_to_symbol(len_tag_key)
+        len_tag.value = pmt.from_long(n_syms)
+        chan_tag = gr.gr_tag_t()
+        chan_tag.offset = 0
+        chan_tag.key = pmt.string_to_symbol("ofdm_sync_chan_taps")
         # Note: this is shifted to the correct position!
-        chan_tag.value = pmt.pmt_init_c32vector(fft_len, (0, 0, -1j, -1j, 0, -1j, -1j, 0))
+        chan_tag.value = pmt.init_c32vector(fft_len, (0, 0, -1j, -1j, 0, -1j, -1j, 0))
         offset_tag = gr.gr_tag_t()
         offset_tag.offset = 0
-        offset_tag.key = pmt.pmt_string_to_symbol("ofdm_sync_carr_offset")
-        offset_tag.value = pmt.pmt_from_long(carr_offset)
-        src = gr.vector_source_c(tx_data, False, fft_len, (len_tag, chan_tag, offset_tag))
+        offset_tag.key = pmt.string_to_symbol("ofdm_sync_carr_offset")
+        offset_tag.value = pmt.from_long(carr_offset)
+        src = blocks.vector_source_c(tx_data, False, fft_len, (len_tag, chan_tag, offset_tag))
         eq = digital.ofdm_frame_equalizer_vcvc(equalizer.base(), cp_len, len_tag_key)
-        sink = gr.vector_sink_c(fft_len)
+        sink = blocks.vector_sink_c(fft_len)
         self.tb.connect(src, eq, sink)
         self.tb.run ()
         # Check data
@@ -173,24 +161,23 @@
         len_tag_key = "frame_len"
         len_tag = gr.gr_tag_t()
         len_tag.offset = 0
-        len_tag.key = pmt.pmt_string_to_symbol(len_tag_key)
-        len_tag.value = pmt.pmt_from_long(n_syms)
-        chan_tag = gr.gr_tag_t()
-        chan_tag.offset = 0
-        chan_tag.key = pmt.pmt_string_to_symbol("ofdm_sync_chan_taps")
-        chan_tag.value = pmt.pmt_init_c32vector(fft_len, (0, 0, 1, 1, 0, 1, 1, 0))
+        len_tag.key = pmt.string_to_symbol(len_tag_key)
+        len_tag.value = pmt.from_long(n_syms)
+        chan_tag = gr.gr_tag_t()
+        chan_tag.offset = 0
+        chan_tag.key = pmt.string_to_symbol("ofdm_sync_chan_taps")
+        chan_tag.value = pmt.init_c32vector(fft_len, (0, 0, 1, 1, 0, 1, 1, 0))
         offset_tag = gr.gr_tag_t()
         offset_tag.offset = 0
-        offset_tag.key = pmt.pmt_string_to_symbol("ofdm_sync_carr_offset")
-        offset_tag.value = pmt.pmt_from_long(carr_offset)
-        src = gr.vector_source_c(tx_data, False, fft_len, (len_tag, chan_tag, offset_tag))
+        offset_tag.key = pmt.string_to_symbol("ofdm_sync_carr_offset")
+        offset_tag.value = pmt.from_long(carr_offset)
+        src = blocks.vector_source_c(tx_data, False, fft_len, (len_tag, chan_tag, offset_tag))
         eq = digital.ofdm_frame_equalizer_vcvc(equalizer.base(), cp_len, len_tag_key)
-        sink = gr.vector_sink_c(fft_len)
+        sink = blocks.vector_sink_c(fft_len)
         self.tb.connect(src, eq, sink)
         self.tb.run ()
         # Check data
         self.assertComplexTuplesAlmostEqual(rx_expected, sink.data(), places=4)
->>>>>>> 7be24afb
 
     def test_002_static (self):
         """
@@ -232,19 +219,11 @@
         len_tag.value = pmt.from_long(4)
         chan_tag = gr.gr_tag_t()
         chan_tag.offset = 0
-<<<<<<< HEAD
         chan_tag.key = pmt.string_to_symbol("ofdm_sync_chan_taps")
         chan_tag.value = pmt.init_c32vector(fft_len, channel[:fft_len])
         src = blocks.vector_source_c(numpy.multiply(tx_signal, channel), False, fft_len, (len_tag, chan_tag))
-        eq = digital.ofdm_frame_equalizer_vcvc(equalizer.base(), len_tag_key, True)
-        sink = blocks.vector_sink_c(fft_len)
-=======
-        chan_tag.key = pmt.pmt_string_to_symbol("ofdm_sync_chan_taps")
-        chan_tag.value = pmt.pmt_init_c32vector(fft_len, channel[:fft_len])
-        src = gr.vector_source_c(numpy.multiply(tx_signal, channel), False, fft_len, (len_tag, chan_tag))
+        sink = blocks.vector_sink_c(fft_len)
         eq = digital.ofdm_frame_equalizer_vcvc(equalizer.base(), 0, len_tag_key, True)
-        sink = gr.vector_sink_c(fft_len)
->>>>>>> 7be24afb
         self.tb.connect(src, eq, sink)
         self.tb.run ()
         rx_data = [cnst.decision_maker_v((x,)) if x != 0 else -1 for x in sink.data()]
@@ -253,16 +232,10 @@
         # Check tags
         tag_dict = dict()
         for tag in sink.tags():
-<<<<<<< HEAD
-            if pmt.symbol_to_string(tag.key) == len_tag_key:
-                self.assertEqual(pmt.to_long(tag.value), 4)
-            if pmt.symbol_to_string(tag.key) == "ofdm_sync_chan_taps":
-                self.assertEqual(list(pmt.c32vector_elements(tag.value)), channel[-fft_len:])
-=======
             ptag = gr.tag_to_python(tag)
             tag_dict[ptag.key] = ptag.value
             if ptag.key == 'ofdm_sync_chan_taps':
-                tag_dict[ptag.key] = list(pmt.pmt_c32vector_elements(tag.value))
+                tag_dict[ptag.key] = list(pmt.c32vector_elements(tag.value))
             else:
                 tag_dict[ptag.key] = pmt.to_python(tag.value)
         expected_dict = {
@@ -270,7 +243,6 @@
                 'ofdm_sync_chan_taps': channel[-fft_len:]
         }
         self.assertEqual(tag_dict, expected_dict)
->>>>>>> 7be24afb
 
     def test_002_static_wo_tags (self):
         """ Same as before, but the input stream has no tag.
@@ -303,16 +275,10 @@
             channel[idx] = channel[idx-fft_len] * numpy.exp(1j * .1 * numpy.pi * (numpy.random.rand()-.5))
             idx2 = idx+2*fft_len
             channel[idx2] = channel[idx2] * numpy.exp(1j * 0 * numpy.pi * (numpy.random.rand()-.5))
-<<<<<<< HEAD
-        src = blocks.vector_source_c(numpy.multiply(tx_signal, channel), False, fft_len)
-        eq = digital.ofdm_frame_equalizer_vcvc(equalizer.base(), "", False, 4)
-        sink = blocks.vector_sink_c(fft_len)
-=======
         src = gr.vector_source_c(numpy.multiply(tx_signal, channel), False, fft_len)
         # We do specify a length tag, it should then appear at the output
         eq = digital.ofdm_frame_equalizer_vcvc(equalizer.base(), 0, "frame_len", False, n_syms)
-        sink = gr.vector_sink_c(fft_len)
->>>>>>> 7be24afb
+        sink = blocks.vector_sink_c(fft_len)
         self.tb.connect(src, eq, sink)
         self.tb.run ()
         rx_data = [cnst.decision_maker_v((x,)) if x != 0 else -1 for x in sink.data()]
@@ -326,8 +292,7 @@
                 len_tag[ptag.key] = ptag.value
         self.assertEqual(len_tag, {'frame_len': 4})
 
-    def test_002_simpledfe (self):
-        """ Use the simple DFE equalizer. """
+    def test_002_static_wo_tags (self):
         fft_len = 8
         #           4   5  6  7   0  1  2   3
         tx_data = [-1, -1, 1, 2, -1, 3, 0, -1, # 0
@@ -341,9 +306,7 @@
         pilot_symbols = (
                 [], [], [cnst.map_to_points_v(x)[0] for x in (1, 0, 3, 0)], []
         )
-        equalizer = digital.ofdm_equalizer_simpledfe(
-            fft_len, cnst.base(), occupied_carriers, pilot_carriers, pilot_symbols, 0, 0.01
-        )
+        equalizer = digital.ofdm_equalizer_static(fft_len, occupied_carriers, pilot_carriers, pilot_symbols)
         channel = [
             0, 0,  1,  1, 0,  1,  1, 0,
             0, 0,  1,  1, 0,  1,  1, 0, # These coefficients will be rotated slightly...
@@ -354,6 +317,42 @@
             channel[idx] = channel[idx-fft_len] * numpy.exp(1j * .1 * numpy.pi * (numpy.random.rand()-.5))
             idx2 = idx+2*fft_len
             channel[idx2] = channel[idx2] * numpy.exp(1j * 0 * numpy.pi * (numpy.random.rand()-.5))
+        src = blocks.vector_source_c(numpy.multiply(tx_signal, channel), False, fft_len)
+        sink = blocks.vector_sink_c(fft_len)
+        eq = digital.ofdm_frame_equalizer_vcvc(equalizer.base(), 0, "", False, 4)
+        self.tb.connect(src, eq, sink)
+        self.tb.run ()
+        rx_data = [cnst.decision_maker_v((x,)) if x != 0 else -1 for x in sink.data()]
+        self.assertEqual(tx_data, rx_data)
+
+    def test_002_simpledfe (self):
+        """ Use the simple DFE equalizer. """
+        fft_len = 8
+        #           4   5  6  7   0  1  2   3
+        tx_data = [-1, -1, 1, 2, -1, 3, 0, -1, # 0
+                   -1, -1, 0, 2, -1, 2, 0, -1, # 8
+                   -1, -1, 3, 0, -1, 1, 0, -1, # 16 (Pilot symbols)
+                   -1, -1, 1, 1, -1, 0, 2, -1] # 24
+        cnst = digital.constellation_qpsk()
+        tx_signal = [cnst.map_to_points_v(x)[0] if x != -1 else 0 for x in tx_data]
+        occupied_carriers = ((1, 2, 6, 7),)
+        pilot_carriers = ((), (), (1, 2, 6, 7), ())
+        pilot_symbols = (
+                [], [], [cnst.map_to_points_v(x)[0] for x in (1, 0, 3, 0)], []
+        )
+        equalizer = digital.ofdm_equalizer_simpledfe(
+            fft_len, cnst.base(), occupied_carriers, pilot_carriers, pilot_symbols, 0, 0.01
+        )
+        channel = [
+            0, 0,  1,  1, 0,  1,  1, 0,
+            0, 0,  1,  1, 0,  1,  1, 0, # These coefficients will be rotated slightly...
+            0, 0, 1j, 1j, 0, 1j, 1j, 0, # Go crazy here!
+            0, 0, 1j, 1j, 0, 1j, 1j, 0  # ...and again here.
+        ]
+        for idx in range(fft_len, 2*fft_len):
+            channel[idx] = channel[idx-fft_len] * numpy.exp(1j * .1 * numpy.pi * (numpy.random.rand()-.5))
+            idx2 = idx+2*fft_len
+            channel[idx2] = channel[idx2] * numpy.exp(1j * 0 * numpy.pi * (numpy.random.rand()-.5))
         len_tag_key = "frame_len"
         len_tag = gr.gr_tag_t()
         len_tag.offset = 0
@@ -361,19 +360,11 @@
         len_tag.value = pmt.from_long(4)
         chan_tag = gr.gr_tag_t()
         chan_tag.offset = 0
-<<<<<<< HEAD
         chan_tag.key = pmt.string_to_symbol("ofdm_sync_chan_taps")
         chan_tag.value = pmt.init_c32vector(fft_len, channel[:fft_len])
         src = blocks.vector_source_c(numpy.multiply(tx_signal, channel), False, fft_len, (len_tag, chan_tag))
-        eq = digital.ofdm_frame_equalizer_vcvc(equalizer.base(), len_tag_key, True)
-        sink = blocks.vector_sink_c(fft_len)
-=======
-        chan_tag.key = pmt.pmt_string_to_symbol("ofdm_sync_chan_taps")
-        chan_tag.value = pmt.pmt_init_c32vector(fft_len, channel[:fft_len])
-        src = gr.vector_source_c(numpy.multiply(tx_signal, channel), False, fft_len, (len_tag, chan_tag))
         eq = digital.ofdm_frame_equalizer_vcvc(equalizer.base(), 0, len_tag_key, True)
-        sink = gr.vector_sink_c(fft_len)
->>>>>>> 7be24afb
+        sink = blocks.vector_sink_c(fft_len)
         self.tb.connect(src, eq, sink)
         self.tb.run ()
         rx_data = [cnst.decision_maker_v((x,)) if x != 0 else -1 for x in sink.data()]
