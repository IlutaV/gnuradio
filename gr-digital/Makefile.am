#
# Copyright 2011 Free Software Foundation, Inc.
# 
# This file is part of GNU Radio
# 
# GNU Radio is free software; you can redistribute it and/or modify
# it under the terms of the GNU General Public License as published by
# the Free Software Foundation; either version 3, or (at your option)
# any later version.
# 
# GNU Radio is distributed in the hope that it will be useful,
# but WITHOUT ANY WARRANTY; without even the implied warranty of
# MERCHANTABILITY or FITNESS FOR A PARTICULAR PURPOSE.  See the
# GNU General Public License for more details.
# 
# You should have received a copy of the GNU General Public License
# along with GNU Radio; see the file COPYING.  If not, write to
# the Free Software Foundation, Inc., 51 Franklin Street,
# Boston, MA 02110-1301, USA.
# 

include $(top_srcdir)/Makefile.common

<<<<<<< HEAD
SUBDIRS = hier lib
=======
SUBDIRS =  include lib
>>>>>>> 3e8c3125

if PYTHON
SUBDIRS += swig python apps grc examples
endif

pkgconfigdir = $(libdir)/pkgconfig
dist_pkgconfig_DATA = gnuradio-digital.pc<|MERGE_RESOLUTION|>--- conflicted
+++ resolved
@@ -21,11 +21,7 @@
 
 include $(top_srcdir)/Makefile.common
 
-<<<<<<< HEAD
-SUBDIRS = hier lib
-=======
 SUBDIRS =  include lib
->>>>>>> 3e8c3125
 
 if PYTHON
 SUBDIRS += swig python apps grc examples
