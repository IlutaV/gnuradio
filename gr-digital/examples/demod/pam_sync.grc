--- conflicted
+++ resolved
@@ -1,9 +1,6 @@
 <?xml version='1.0' encoding='ASCII'?>
 <flow_graph>
-<<<<<<< HEAD
   <timestamp>Mon Jul 16 21:25:28 2012</timestamp>
-=======
-  <timestamp>Thu Jul  5 17:54:54 2012</timestamp>
   <block>
     <key>options</key>
     <param>
@@ -63,7 +60,6 @@
       <value>0</value>
     </param>
   </block>
->>>>>>> fbef8283
   <block>
     <key>variable</key>
     <param>
