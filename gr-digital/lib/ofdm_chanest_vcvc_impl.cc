--- conflicted
+++ resolved
@@ -45,12 +45,6 @@
       );
     }
 
-<<<<<<< HEAD
-    ofdm_chanest_vcvc_impl::ofdm_chanest_vcvc_impl(const std::vector<gr_complex> &sync_symbol1, const std::vector<gr_complex> &sync_symbol2, int n_data_symbols, int eq_noise_red_len, int max_carr_offset, bool force_one_sync_symbol)
-      : block("ofdm_chanest_vcvc",
-		       io_signature::make(1, 1, sizeof (gr_complex) * sync_symbol1.size()),
-		       io_signature::make(1, 1, sizeof (gr_complex) * sync_symbol1.size())),
-=======
     ofdm_chanest_vcvc_impl::ofdm_chanest_vcvc_impl(
 	    const std::vector<gr_complex> &sync_symbol1,
 	    const std::vector<gr_complex> &sync_symbol2,
@@ -58,10 +52,9 @@
 	    int eq_noise_red_len,
 	    int max_carr_offset,
 	    bool force_one_sync_symbol
-    ) : gr_block("ofdm_chanest_vcvc",
-		       gr_make_io_signature(1, 1, sizeof (gr_complex) * sync_symbol1.size()),
-		       gr_make_io_signature(1, 2, sizeof (gr_complex) * sync_symbol1.size())),
->>>>>>> 2405532f
+    ) : block("ofdm_chanest_vcvc",
+	      io_signature::make(1, 1, sizeof (gr_complex) * sync_symbol1.size()),
+	      io_signature::make(1, 2, sizeof (gr_complex) * sync_symbol1.size())),
       d_fft_len(sync_symbol1.size()),
       d_n_data_syms(n_data_symbols),
       d_n_sync_syms(1),
@@ -267,17 +260,11 @@
 	in += framesize * d_fft_len;
 	out += d_n_data_syms * d_fft_len;
 
-<<<<<<< HEAD
 	std::vector<tag_t> tags;
-	this->get_tags_in_range(tags, 0,
-	    this->nitems_read(0)+i*framesize,
-	    this->nitems_read(0)+(i+1)*framesize);
-=======
-	std::vector<gr_tag_t> tags;
 	get_tags_in_range(tags, 0,
 	    nitems_read(0)+i*framesize,
 	    nitems_read(0)+(i+1)*framesize);
->>>>>>> 2405532f
+
 	for (unsigned t = 0; t < tags.size(); t++) {
 	  int offset = tags[t].offset - (nitems_read(0) + i*framesize);
 	  if (offset < d_n_sync_syms) {
