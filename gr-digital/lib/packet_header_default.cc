--- conflicted
+++ resolved
@@ -64,13 +64,9 @@
     bool packet_header_default::header_formatter(
 	long packet_len,
         unsigned char *out,
-<<<<<<< HEAD
+
 	const std::vector<tag_t> &tags
-	)
-=======
-	const std::vector<gr_tag_t> &tags
     )
->>>>>>> 2405532f
     {
       packet_len &= 0x0FFF;
 
