--- conflicted
+++ resolved
@@ -42,7 +42,6 @@
 ##############################
 # SWIG interface and library
 TOP_SWIG_IFILES = \
-	digital_hier.i \
 	digital_swig.i
 
 # Install so that they end up available as:
@@ -71,16 +70,9 @@
 	digital_fll_band_edge_cc.i		\
 	digital_lms_dd_equalizer_cc.i		\
 	digital_kurtotic_equalizer_cc.i		\
-<<<<<<< HEAD
-	digital_mpsk_receiver_cc.i
-
-digital_hier_swig_args = \
-	$(GR_DIGITAL_INCLUDES)
-=======
 	digital_mpsk_receiver_cc.i		\
 	digital_gmskmod_bc.i			\
 	digital_cpmmod_bc.i
->>>>>>> 3e8c3125
 
 digital_swig_swig_args = \
 	$(GR_DIGITAL_INCLUDES)
