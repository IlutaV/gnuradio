--- conflicted
+++ resolved
@@ -64,11 +64,7 @@
 
 GR_SET_GLOBAL(GNURADIO_CORE_SWIG_INCLUDE_DIRS
     ${CMAKE_SOURCE_DIR}/gruel/src/swig
-<<<<<<< HEAD
-    ${CMAKE_BINARY_DIR}/gruel/src/swig/
-=======
     ${CMAKE_BINARY_DIR}/gruel/src/swig
->>>>>>> 045d02d1
     ${CMAKE_CURRENT_SOURCE_DIR}/src/lib/swig
     ${GNURADIO_CORE_INCLUDE_DIRS}
 )
