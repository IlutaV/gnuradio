# Copyright 2010-2012 Free Software Foundation, Inc.
#
# This file is part of GNU Radio
#
# GNU Radio is free software; you can redistribute it and/or modify
# it under the terms of the GNU General Public License as published by
# the Free Software Foundation; either version 3, or (at your option)
# any later version.
#
# GNU Radio is distributed in the hope that it will be useful,
# but WITHOUT ANY WARRANTY; without even the implied warranty of
# MERCHANTABILITY or FITNESS FOR A PARTICULAR PURPOSE.  See the
# GNU General Public License for more details.
#
# You should have received a copy of the GNU General Public License
# along with GNU Radio; see the file COPYING.  If not, write to
# the Free Software Foundation, Inc., 51 Franklin Street,
# Boston, MA 02110-1301, USA.

########################################################################
# This file included, use CMake directory variables
########################################################################

########################################################################
# Handle the generated sine table
########################################################################
add_custom_command(
    OUTPUT ${CMAKE_CURRENT_BINARY_DIR}/sine_table.h
    DEPENDS ${CMAKE_CURRENT_SOURCE_DIR}/gen_sine_table.py
    COMMAND ${PYTHON_EXECUTABLE}
        ${CMAKE_CURRENT_SOURCE_DIR}/gen_sine_table.py >
        ${CMAKE_CURRENT_BINARY_DIR}/sine_table.h
)

include(AddFileDependencies)
ADD_FILE_DEPENDENCIES(${CMAKE_CURRENT_SOURCE_DIR}/gr_fxpt.cc
    ${CMAKE_CURRENT_BINARY_DIR}/sine_table.h
)

add_custom_target(general_generated DEPENDS
    ${CMAKE_CURRENT_BINARY_DIR}/sine_table.h
)

########################################################################
# Handle the generated constants
########################################################################
execute_process(COMMAND ${PYTHON_EXECUTABLE} -c
    "import time;print time.strftime('%a, %d %b %Y %H:%M:%S', time.gmtime())"
    OUTPUT_VARIABLE BUILD_DATE OUTPUT_STRIP_TRAILING_WHITESPACE
)
message(STATUS "Loading build date ${BUILD_DATE} into gr_constants...")

message(STATUS "Loading version ${VERSION} into gr_constants...")

#double escape for windows backslash path separators
string(REPLACE "\\" "\\\\" prefix ${prefix})
string(REPLACE "\\" "\\\\" SYSCONFDIR ${SYSCONFDIR})
string(REPLACE "\\" "\\\\" GR_PREFSDIR ${GR_PREFSDIR})

configure_file(
    ${CMAKE_CURRENT_SOURCE_DIR}/gr_constants.cc.in
    ${CMAKE_CURRENT_BINARY_DIR}/gr_constants.cc
@ONLY)

list(APPEND gnuradio_core_sources ${CMAKE_CURRENT_BINARY_DIR}/gr_constants.cc)

########################################################################
# Append gnuradio-core library sources
########################################################################
list(APPEND gnuradio_core_sources
    ${CMAKE_CURRENT_SOURCE_DIR}/gr_circular_file.cc
    ${CMAKE_CURRENT_SOURCE_DIR}/gr_count_bits.cc
    ${CMAKE_CURRENT_SOURCE_DIR}/gr_fast_atan2f.cc
    ${CMAKE_CURRENT_SOURCE_DIR}/gr_fft_vcc_fftw.cc
    ${CMAKE_CURRENT_SOURCE_DIR}/gr_fxpt.cc
    ${CMAKE_CURRENT_SOURCE_DIR}/gr_misc.cc
    ${CMAKE_CURRENT_SOURCE_DIR}/gr_random.cc
    ${CMAKE_CURRENT_SOURCE_DIR}/gr_reverse.cc
    ${CMAKE_CURRENT_SOURCE_DIR}/gri_add_const_ss_generic.cc
    ${CMAKE_CURRENT_SOURCE_DIR}/gri_char_to_float.cc
    ${CMAKE_CURRENT_SOURCE_DIR}/gri_control_loop.cc
    ${CMAKE_CURRENT_SOURCE_DIR}/gri_debugger_hook.cc
    ${CMAKE_CURRENT_SOURCE_DIR}/gri_fft.cc
    ${CMAKE_CURRENT_SOURCE_DIR}/gri_float_to_char.cc
    ${CMAKE_CURRENT_SOURCE_DIR}/gri_float_to_int.cc
    ${CMAKE_CURRENT_SOURCE_DIR}/gri_float_to_short.cc
    ${CMAKE_CURRENT_SOURCE_DIR}/gri_float_to_uchar.cc
    ${CMAKE_CURRENT_SOURCE_DIR}/gri_interleaved_short_to_complex.cc
    ${CMAKE_CURRENT_SOURCE_DIR}/gri_int_to_float.cc
    ${CMAKE_CURRENT_SOURCE_DIR}/gri_short_to_float.cc
    ${CMAKE_CURRENT_SOURCE_DIR}/gri_uchar_to_float.cc
    ${CMAKE_CURRENT_SOURCE_DIR}/malloc16.c
)

########################################################################
# Append gnuradio-core test sources
########################################################################
list(APPEND test_gnuradio_core_sources
    ${CMAKE_CURRENT_SOURCE_DIR}/qa_general.cc
    ${CMAKE_CURRENT_SOURCE_DIR}/qa_gr_circular_file.cc
    ${CMAKE_CURRENT_SOURCE_DIR}/qa_gr_cpm.cc
    ${CMAKE_CURRENT_SOURCE_DIR}/qa_gr_firdes.cc
    ${CMAKE_CURRENT_SOURCE_DIR}/qa_gr_fxpt.cc
    ${CMAKE_CURRENT_SOURCE_DIR}/qa_gr_fxpt_nco.cc
    ${CMAKE_CURRENT_SOURCE_DIR}/qa_gr_fxpt_vco.cc
    ${CMAKE_CURRENT_SOURCE_DIR}/qa_gr_math.cc
)

########################################################################
# Install runtime headers
########################################################################
install(FILES
    ${CMAKE_CURRENT_SOURCE_DIR}/gr_core_api.h
    ${CMAKE_CURRENT_SOURCE_DIR}/gr_circular_file.h
    ${CMAKE_CURRENT_SOURCE_DIR}/gr_constants.h
    ${CMAKE_CURRENT_SOURCE_DIR}/gr_count_bits.h
    ${CMAKE_CURRENT_SOURCE_DIR}/gr_expj.h
    ${CMAKE_CURRENT_SOURCE_DIR}/gr_fft_vcc_fftw.h
    ${CMAKE_CURRENT_SOURCE_DIR}/gr_fxpt.h
    ${CMAKE_CURRENT_SOURCE_DIR}/gr_fxpt_nco.h
    ${CMAKE_CURRENT_SOURCE_DIR}/gr_fxpt_vco.h
    ${CMAKE_CURRENT_SOURCE_DIR}/gr_log2_const.h
    ${CMAKE_CURRENT_SOURCE_DIR}/gr_math.h
    ${CMAKE_CURRENT_SOURCE_DIR}/gr_misc.h
    ${CMAKE_CURRENT_SOURCE_DIR}/gr_nco.h
    ${CMAKE_CURRENT_SOURCE_DIR}/gr_random.h
    ${CMAKE_CURRENT_SOURCE_DIR}/gr_reverse.h
    ${CMAKE_CURRENT_SOURCE_DIR}/gr_simple_framer_sync.h
    ${CMAKE_CURRENT_SOURCE_DIR}/gr_test_types.h
    ${CMAKE_CURRENT_SOURCE_DIR}/gr_vco.h
    ${CMAKE_CURRENT_SOURCE_DIR}/gri_add_const_ss.h
    ${CMAKE_CURRENT_SOURCE_DIR}/gri_agc_cc.h
    ${CMAKE_CURRENT_SOURCE_DIR}/gri_agc_ff.h
    ${CMAKE_CURRENT_SOURCE_DIR}/gri_agc2_cc.h
    ${CMAKE_CURRENT_SOURCE_DIR}/gri_agc2_ff.h
    ${CMAKE_CURRENT_SOURCE_DIR}/gri_char_to_float.h
    ${CMAKE_CURRENT_SOURCE_DIR}/gri_control_loop.h
    ${CMAKE_CURRENT_SOURCE_DIR}/gri_debugger_hook.h
    ${CMAKE_CURRENT_SOURCE_DIR}/gri_fft.h
    ${CMAKE_CURRENT_SOURCE_DIR}/gri_float_to_char.h
    ${CMAKE_CURRENT_SOURCE_DIR}/gri_float_to_int.h
    ${CMAKE_CURRENT_SOURCE_DIR}/gri_float_to_short.h
    ${CMAKE_CURRENT_SOURCE_DIR}/gri_float_to_uchar.h
    ${CMAKE_CURRENT_SOURCE_DIR}/gri_lfsr.h
    ${CMAKE_CURRENT_SOURCE_DIR}/gri_interleaved_short_to_complex.h
    ${CMAKE_CURRENT_SOURCE_DIR}/gri_lfsr_15_1_0.h
    ${CMAKE_CURRENT_SOURCE_DIR}/gri_lfsr_32k.h
    ${CMAKE_CURRENT_SOURCE_DIR}/gri_int_to_float.h
    ${CMAKE_CURRENT_SOURCE_DIR}/gri_short_to_float.h
    ${CMAKE_CURRENT_SOURCE_DIR}/gri_uchar_to_float.h
    ${CMAKE_CURRENT_SOURCE_DIR}/malloc16.h
    ${CMAKE_CURRENT_SOURCE_DIR}/random.h
    DESTINATION ${GR_INCLUDE_DIR}/gnuradio
    COMPONENT "core_devel"
)

########################################################################
# Install swig headers
########################################################################
if(ENABLE_PYTHON)
install(FILES
    ${CMAKE_CURRENT_SOURCE_DIR}/general.i
    ${CMAKE_CURRENT_SOURCE_DIR}/gr_constants.i
    ${CMAKE_CURRENT_SOURCE_DIR}/gri_agc_cc.i
    ${CMAKE_CURRENT_SOURCE_DIR}/gri_agc_ff.i
    ${CMAKE_CURRENT_SOURCE_DIR}/gri_agc2_cc.i
    ${CMAKE_CURRENT_SOURCE_DIR}/gri_agc2_ff.i
    ${CMAKE_CURRENT_SOURCE_DIR}/gri_control_loop.i
    DESTINATION ${GR_INCLUDE_DIR}/gnuradio/swig
    COMPONENT "core_swig"
)
endif(ENABLE_PYTHON)

########################################################################
# Handle triple-threat files that have cc, h, and i
########################################################################
set(gr_core_general_triple_threats
    complex_vec_test
    gr_add_ff
    gr_agc_cc
    gr_agc_ff
    gr_agc2_cc
    gr_agc2_ff
    gr_align_on_samplenumbers_ss
    gr_bin_statistics_f
<<<<<<< HEAD
    gr_block_gateway
=======
    gr_bytes_to_syms
>>>>>>> 3a142beb
    gr_char_to_float
    gr_char_to_short
    gr_check_counting_s
    gr_check_lfsr_32k_s
    gr_complex_to_interleaved_short
    gr_complex_to_xxx
    gr_conjugate_cc
    gr_copy
    gr_cpfsk_bc
    gr_cpm
    gr_ctcss_squelch_ff
    gr_decode_ccsds_27_fb
    gr_dpll_bb
    gr_deinterleave
    gr_delay
    gr_encode_ccsds_27_bb
    gr_fake_channel_coder_pp
    gr_feedforward_agc_cc
    gr_feval
    gr_fft_vcc
    gr_fft_vfc
    gr_firdes
    gr_float_to_char
    gr_float_to_complex
    gr_float_to_int
    gr_float_to_short
    gr_float_to_uchar
    gr_fmdet_cf
    gr_frequency_modulator_fc
    gr_head
    gr_int_to_float
    gr_interleave
    gr_interleaved_short_to_complex
    gr_iqcomp_cc
    gr_keep_one_in_n
    gr_keep_m_in_n
    gr_kludge_copy
    gr_lfsr_32k_source_s
    gr_multiply_cc
    gr_multiply_ff
    gr_multiply_const_cc
    gr_multiply_const_ff
    gr_multiply_conjugate_cc
    gr_nlog10_ff
    gr_nop
    gr_null_sink
    gr_null_source
    gr_pa_2x2_phase_combiner
    gr_peak_detector2_fb
    gr_phase_modulator_fc
    gr_pll_carriertracking_cc
    gr_pll_freqdet_cf
    gr_pll_refout_cc
    gr_prefs
    gr_probe_avg_mag_sqrd_c
    gr_probe_avg_mag_sqrd_cf
    gr_probe_avg_mag_sqrd_f
    gr_pwr_squelch_cc
    gr_pwr_squelch_ff
    gr_quadrature_demod_cf
    gr_rail_ff
    gr_regenerate_bb
    gr_remez
    gr_rms_cf
    gr_rms_ff
    gr_repeat
    gr_short_to_float
    gr_short_to_char
    gr_simple_correlator
    gr_simple_squelch_cc
    gr_skiphead
    gr_squelch_base_cc
    gr_squelch_base_ff
    gr_stream_mux
    gr_stream_to_streams
    gr_stream_to_vector
    gr_streams_to_stream
    gr_streams_to_vector
    gr_stretch_ff
    gr_test
    gr_threshold_ff
    gr_throttle
    gr_transcendental
    gr_uchar_to_float
    gr_vco_f
    gr_vector_map
    gr_vector_to_stream
    gr_vector_to_streams
    gr_unpack_k_bits_bb
    gr_pack_k_bits_bb
    gr_annotator_alltoall
    gr_annotator_1to1
    gr_annotator_raw
    gr_burst_tagger
    gr_tag_debug
)

foreach(file_tt ${gr_core_general_triple_threats})
    list(APPEND gnuradio_core_sources ${CMAKE_CURRENT_SOURCE_DIR}/${file_tt}.cc)
    install(FILES ${CMAKE_CURRENT_SOURCE_DIR}/${file_tt}.h DESTINATION ${GR_INCLUDE_DIR}/gnuradio COMPONENT "core_devel")
    if(ENABLE_PYTHON)
        install(FILES ${CMAKE_CURRENT_SOURCE_DIR}/${file_tt}.i DESTINATION ${GR_INCLUDE_DIR}/gnuradio/swig COMPONENT "core_swig")
    endif(ENABLE_PYTHON)
endforeach(file_tt ${gr_core_general_triple_threats})<|MERGE_RESOLUTION|>--- conflicted
+++ resolved
@@ -183,11 +183,6 @@
     gr_agc2_ff
     gr_align_on_samplenumbers_ss
     gr_bin_statistics_f
-<<<<<<< HEAD
-    gr_block_gateway
-=======
-    gr_bytes_to_syms
->>>>>>> 3a142beb
     gr_char_to_float
     gr_char_to_short
     gr_check_counting_s
