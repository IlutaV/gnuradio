/* -*- c++ -*- */
/*
 * Copyright 2005,2006,2011 Free Software Foundation, Inc.
 * 
 * This file is part of GNU Radio
 * 
 * GNU Radio is free software; you can redistribute it and/or modify
 * it under the terms of the GNU General Public License as published by
 * the Free Software Foundation; either version 3, or (at your option)
 * any later version.
 * 
 * GNU Radio is distributed in the hope that it will be useful,
 * but WITHOUT ANY WARRANTY; without even the implied warranty of
 * MERCHANTABILITY or FITNESS FOR A PARTICULAR PURPOSE.  See the
 * GNU General Public License for more details.
 * 
 * You should have received a copy of the GNU General Public License
 * along with GNU Radio; see the file COPYING.  If not, write to
 * the Free Software Foundation, Inc., 51 Franklin Street,
 * Boston, MA 02110-1301, USA.
 */

#ifndef INCLUDED_gr_correlate_access_code_tag_bb_H
#define INCLUDED_gr_correlate_access_code_tag_bb_H

#include <gr_core_api.h>
#include <gr_sync_block.h>
#include <string>

class gr_correlate_access_code_tag_bb;
typedef boost::shared_ptr<gr_correlate_access_code_tag_bb> gr_correlate_access_code_tag_bb_sptr;

/*!
 * \param access_code is represented with 1 byte per bit, e.g., "010101010111000100"
 * \param threshold maximum number of bits that may be wrong
 * \param tag_name key of the tag inserted into the tag stream
 */
<<<<<<< HEAD
GR_CORE_API gr_correlate_access_code_tag_bb_sptr 
gr_make_correlate_access_code_tag_bb (const std::string &access_code, int threshold, const std::string &tag_name);
=======
gr_correlate_access_code_tag_bb_sptr 
gr_make_correlate_access_code_tag_bb (const std::string &access_code, int threshold,
				      const std::string &tag_name);
>>>>>>> 4059269b

/*!
 * \brief Examine input for specified access code, one bit at a time.
 * \ingroup sync_blk
 *
 * input:  stream of bits, 1 bit per input byte (data in LSB)
 * output: unaltered stream of bits (plus tags)
 *
 * This block annotates the input stream with tags. The tags have key
 * name [tag_name], specified in the constructor. Used for searching
 * an input data stream for preambles, etc.
 */
class GR_CORE_API gr_correlate_access_code_tag_bb : public gr_sync_block
{
<<<<<<< HEAD
  friend GR_CORE_API gr_correlate_access_code_tag_bb_sptr 
  gr_make_correlate_access_code_tag_bb (const std::string &access_code, int threshold, const std::string &tag_name);
=======
  friend gr_correlate_access_code_tag_bb_sptr 
  gr_make_correlate_access_code_tag_bb (const std::string &access_code, int threshold,
					const std::string &tag_name);
>>>>>>> 4059269b
 private:
  unsigned long long d_access_code;	// access code to locate start of packet
                                        //   access code is left justified in the word
  unsigned long long d_data_reg;	// used to look for access_code
  unsigned long long d_mask;		// masks access_code bits (top N bits are set where
                                        //   N is the number of bits in the access code)
  unsigned int	     d_threshold;	// how many bits may be wrong in sync vector
  unsigned int       d_len;         //the length of the access code

  pmt::pmt_t d_key, d_me; //d_key is the tag name, d_me is the block name + unique ID

 protected:
  gr_correlate_access_code_tag_bb(const std::string &access_code, int threshold,
				  const std::string &tag_name);

 public:
  ~gr_correlate_access_code_tag_bb();

  int work(int noutput_items,
	   gr_vector_const_void_star &input_items,
	   gr_vector_void_star &output_items);

  
  /*!
   * \param access_code is represented with 1 byte per bit, e.g., "010101010111000100"
   */
  bool set_access_code (const std::string &access_code);
};

#endif /* INCLUDED_gr_correlate_access_code_tag_bb_H */<|MERGE_RESOLUTION|>--- conflicted
+++ resolved
@@ -35,14 +35,9 @@
  * \param threshold maximum number of bits that may be wrong
  * \param tag_name key of the tag inserted into the tag stream
  */
-<<<<<<< HEAD
 GR_CORE_API gr_correlate_access_code_tag_bb_sptr 
-gr_make_correlate_access_code_tag_bb (const std::string &access_code, int threshold, const std::string &tag_name);
-=======
-gr_correlate_access_code_tag_bb_sptr 
 gr_make_correlate_access_code_tag_bb (const std::string &access_code, int threshold,
 				      const std::string &tag_name);
->>>>>>> 4059269b
 
 /*!
  * \brief Examine input for specified access code, one bit at a time.
@@ -57,14 +52,9 @@
  */
 class GR_CORE_API gr_correlate_access_code_tag_bb : public gr_sync_block
 {
-<<<<<<< HEAD
   friend GR_CORE_API gr_correlate_access_code_tag_bb_sptr 
-  gr_make_correlate_access_code_tag_bb (const std::string &access_code, int threshold, const std::string &tag_name);
-=======
-  friend gr_correlate_access_code_tag_bb_sptr 
   gr_make_correlate_access_code_tag_bb (const std::string &access_code, int threshold,
 					const std::string &tag_name);
->>>>>>> 4059269b
  private:
   unsigned long long d_access_code;	// access code to locate start of packet
                                         //   access code is left justified in the word
