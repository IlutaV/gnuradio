--- conflicted
+++ resolved
@@ -21,223 +21,6 @@
 # This file included, use CMake directory variables
 ########################################################################
 
-<<<<<<< HEAD
-#set the C language property on the assembly files so the compiler will pick them up
-file(GLOB gr_core_filter_asms ${CMAKE_CURRENT_SOURCE_DIR}/*.S)
-foreach(gr_core_filter_asm ${gr_core_filter_asms})
-    set_property(SOURCE ${gr_core_filter_asm} PROPERTY LANGUAGE C)
-endforeach(gr_core_filter_asm)
-
-#detect 32 or 64 bit compiler
-if(CMAKE_SYSTEM_PROCESSOR MATCHES "^(i.86|x86|x86_64|amd64)$")
-    include(CheckTypeSize)
-    check_type_size("void*" SIZEOF_VOID_P BUILTIN_TYPES_ONLY)
-    if (${SIZEOF_VOID_P} EQUAL 8)
-        set(CMAKE_SYSTEM_PROCESSOR_x86 64)
-    else()
-        set(CMAKE_SYSTEM_PROCESSOR_x86 32)
-    endif()
-endif()
-
-########################################################################
-# Generate the makefile.gen, then extract its sources:
-# This is a round-about way to extract the sources,
-# but it requires minimum changed to the python utils.
-#
-# The recommended way to do this:
-#   - Make a generation macro that registers the sources command.
-#   - List the generation macro with each templated source file.
-#   - Create a python script (very generic) to perform generation.
-#   - This way the targets would depend only on their sources.
-########################################################################
-execute_process(
-    COMMAND ${PYTHON_EXECUTABLE} ${PYTHON_DASH_B} -c "
-import os, sys
-sys.path.append('${GR_CORE_PYTHONPATH}')
-sys.path.append('${CMAKE_CURRENT_SOURCE_DIR}')
-os.environ['srcdir'] = '${CMAKE_CURRENT_SOURCE_DIR}'
-os.environ['gendir'] = '${CMAKE_CURRENT_BINARY_DIR}'
-os.environ['do_makefile'] = '1'
-os.environ['do_sources'] = '0'
-from generate_all import generate_all
-generate_all()
-    " WORKING_DIRECTORY ${CMAKE_CURRENT_BINARY_DIR}
-)
-
-macro(FILTER_GEN_EXTRACT outvar ext)
-    execute_process(COMMAND ${PYTHON_EXECUTABLE} -c "import os; print ';'.join(
-        map(lambda x: os.path.join('${CMAKE_CURRENT_BINARY_DIR}', x.replace('\\\\', '').strip()),
-        filter(lambda f: '${ext}' in f, open('${CMAKE_CURRENT_BINARY_DIR}/Makefile.gen').readlines()
-    )))" OUTPUT_STRIP_TRAILING_WHITESPACE OUTPUT_VARIABLE ${outvar})
-    file(TO_CMAKE_PATH "${${outvar}}" ${outvar})
-endmacro(FILTER_GEN_EXTRACT)
-
-FILTER_GEN_EXTRACT(generated_filter_sources ".cc")
-FILTER_GEN_EXTRACT(generated_filter_includes ".h")
-FILTER_GEN_EXTRACT(generated_filter_swigs ".i")
-
-#TODO simplify this list with a triple-threat for loop
-set(generated_filter_deps
-    ${CMAKE_CURRENT_SOURCE_DIR}/generate_all.py
-    ${CMAKE_CURRENT_SOURCE_DIR}/generate_gr_fir_XXX.py
-    ${CMAKE_CURRENT_SOURCE_DIR}/generate_gr_fir_filter_XXX.py
-    ${CMAKE_CURRENT_SOURCE_DIR}/generate_gr_interp_fir_filter_XXX.py
-    ${CMAKE_CURRENT_SOURCE_DIR}/generate_gr_rational_resampler_base_XXX.py
-    ${CMAKE_CURRENT_SOURCE_DIR}/generate_gr_fir_sysconfig.py
-    ${CMAKE_CURRENT_SOURCE_DIR}/generate_gr_fir_sysconfig_generic.py
-    ${CMAKE_CURRENT_SOURCE_DIR}/generate_gr_fir_util.py
-    ${CMAKE_CURRENT_SOURCE_DIR}/generate_gr_freq_xlating_fir_filter_XXX.py
-    ${CMAKE_CURRENT_SOURCE_DIR}/generate_gri_fir_filter_with_buffer_XXX.py
-    ${CMAKE_CURRENT_SOURCE_DIR}/generate_utils.py
-    ${CMAKE_CURRENT_SOURCE_DIR}/gr_fir_XXX.cc.t
-    ${CMAKE_CURRENT_SOURCE_DIR}/gr_fir_XXX.h.t
-    ${CMAKE_CURRENT_SOURCE_DIR}/gr_fir_XXX_generic.cc.t
-    ${CMAKE_CURRENT_SOURCE_DIR}/gr_fir_XXX_generic.h.t
-    ${CMAKE_CURRENT_SOURCE_DIR}/gr_fir_filter_XXX.cc.t
-    ${CMAKE_CURRENT_SOURCE_DIR}/gr_fir_filter_XXX.h.t
-    ${CMAKE_CURRENT_SOURCE_DIR}/gr_fir_filter_XXX.i.t
-    ${CMAKE_CURRENT_SOURCE_DIR}/gr_interp_fir_filter_XXX.cc.t
-    ${CMAKE_CURRENT_SOURCE_DIR}/gr_interp_fir_filter_XXX.h.t
-    ${CMAKE_CURRENT_SOURCE_DIR}/gr_interp_fir_filter_XXX.i.t
-    ${CMAKE_CURRENT_SOURCE_DIR}/gr_rational_resampler_base_XXX.cc.t
-    ${CMAKE_CURRENT_SOURCE_DIR}/gr_rational_resampler_base_XXX.h.t
-    ${CMAKE_CURRENT_SOURCE_DIR}/gr_rational_resampler_base_XXX.i.t
-    ${CMAKE_CURRENT_SOURCE_DIR}/gr_freq_xlating_fir_filter_XXX.cc.t
-    ${CMAKE_CURRENT_SOURCE_DIR}/gr_freq_xlating_fir_filter_XXX.h.t
-    ${CMAKE_CURRENT_SOURCE_DIR}/gr_freq_xlating_fir_filter_XXX.i.t
-    ${CMAKE_CURRENT_SOURCE_DIR}/gri_fir_filter_with_buffer_XXX.cc.t
-    ${CMAKE_CURRENT_SOURCE_DIR}/gri_fir_filter_with_buffer_XXX.h.t
-)
-
-add_custom_command(
-    OUTPUT
-        ${generated_filter_sources}
-        ${generated_filter_includes}
-        ${generated_filter_swigs}
-    DEPENDS ${generated_filter_deps}
-    COMMAND ${PYTHON_EXECUTABLE} ${PYTHON_DASH_B} -c
-    "import os, sys;sys.path.append('${GR_CORE_PYTHONPATH}');sys.path.append('${CMAKE_CURRENT_SOURCE_DIR}');os.environ['srcdir'] = '${CMAKE_CURRENT_SOURCE_DIR}';from generate_all import generate_all;generate_all()"
-    WORKING_DIRECTORY ${CMAKE_CURRENT_BINARY_DIR}
-    COMMENT "generating filter files"
-    VERBATIM
-)
-
-add_custom_target(filter_generated DEPENDS
-    ${generated_filter_sources}
-    ${generated_filter_includes}
-    ${generated_filter_swigs}
-)
-
-########################################################################
-# Add target specific files
-# May VOLK put a rest to all the insanity below.
-########################################################################
-if(MSVC)
-    list(APPEND gnuradio_core_sources
-        ${CMAKE_CURRENT_SOURCE_DIR}/sysconfig_generic.cc
-    )
-    list(APPEND test_gnuradio_core_sources
-        ${CMAKE_CURRENT_SOURCE_DIR}/qa_dotprod_generic.cc
-    )
-else(MSVC)
-if(CMAKE_SYSTEM_PROCESSOR_x86)
-    list(APPEND gnuradio_core_sources
-        ${CMAKE_CURRENT_SOURCE_DIR}/sysconfig_x86.cc
-        ${CMAKE_CURRENT_SOURCE_DIR}/gr_fir_sysconfig_x86.cc
-        ${CMAKE_CURRENT_SOURCE_DIR}/gr_cpu_x86.cc
-        ${CMAKE_CURRENT_SOURCE_DIR}/gr_fir_ccc_simd.cc
-        ${CMAKE_CURRENT_SOURCE_DIR}/gr_fir_ccc_x86.cc
-        ${CMAKE_CURRENT_SOURCE_DIR}/gr_fir_fff_simd.cc
-        ${CMAKE_CURRENT_SOURCE_DIR}/gr_fir_fff_x86.cc
-        ${CMAKE_CURRENT_SOURCE_DIR}/gr_fir_fsf_simd.cc
-        ${CMAKE_CURRENT_SOURCE_DIR}/gr_fir_fsf_x86.cc
-        ${CMAKE_CURRENT_SOURCE_DIR}/gr_fir_scc_simd.cc
-        ${CMAKE_CURRENT_SOURCE_DIR}/gr_fir_scc_x86.cc
-        ${CMAKE_CURRENT_SOURCE_DIR}/gr_fir_fcc_simd.cc
-        ${CMAKE_CURRENT_SOURCE_DIR}/gr_fir_fcc_x86.cc
-        ${CMAKE_CURRENT_SOURCE_DIR}/gr_fir_ccf_simd.cc
-        ${CMAKE_CURRENT_SOURCE_DIR}/gr_fir_ccf_x86.cc
-        ${CMAKE_CURRENT_SOURCE_DIR}/sse_debug.c
-    )
-    list(APPEND test_gnuradio_core_sources
-        ${CMAKE_CURRENT_SOURCE_DIR}/qa_dotprod_x86.cc
-        ${CMAKE_CURRENT_SOURCE_DIR}/qa_float_dotprod_x86.cc
-        ${CMAKE_CURRENT_SOURCE_DIR}/qa_complex_dotprod_x86.cc
-        ${CMAKE_CURRENT_SOURCE_DIR}/qa_ccomplex_dotprod_x86.cc
-    )
-endif()
-
-if(CMAKE_SYSTEM_PROCESSOR_x86 AND "${CMAKE_SYSTEM_PROCESSOR_x86}" STREQUAL "64")
-    list(APPEND gnuradio_core_sources
-        ${CMAKE_CURRENT_SOURCE_DIR}/float_dotprod_sse64.S
-        ${CMAKE_CURRENT_SOURCE_DIR}/float_dotprod_3dnow64.S
-        ${CMAKE_CURRENT_SOURCE_DIR}/complex_dotprod_3dnowext64.S
-        ${CMAKE_CURRENT_SOURCE_DIR}/complex_dotprod_3dnow64.S
-        ${CMAKE_CURRENT_SOURCE_DIR}/complex_dotprod_sse64.S
-        ${CMAKE_CURRENT_SOURCE_DIR}/ccomplex_dotprod_3dnowext64.S
-        ${CMAKE_CURRENT_SOURCE_DIR}/ccomplex_dotprod_3dnow64.S
-        ${CMAKE_CURRENT_SOURCE_DIR}/ccomplex_dotprod_sse64.S
-        ${CMAKE_CURRENT_SOURCE_DIR}/fcomplex_dotprod_3dnow64.S
-        ${CMAKE_CURRENT_SOURCE_DIR}/fcomplex_dotprod_sse64.S
-        ${CMAKE_CURRENT_SOURCE_DIR}/short_dotprod_mmx64.S
-    )
-elseif(CMAKE_SYSTEM_PROCESSOR_x86 AND "${CMAKE_SYSTEM_PROCESSOR_x86}" STREQUAL "32")
-    list(APPEND gnuradio_core_sources
-        ${CMAKE_CURRENT_SOURCE_DIR}/float_dotprod_sse.S
-        ${CMAKE_CURRENT_SOURCE_DIR}/float_dotprod_3dnow.S
-        ${CMAKE_CURRENT_SOURCE_DIR}/complex_dotprod_3dnowext.S
-        ${CMAKE_CURRENT_SOURCE_DIR}/complex_dotprod_3dnow.S
-        ${CMAKE_CURRENT_SOURCE_DIR}/complex_dotprod_sse.S
-        ${CMAKE_CURRENT_SOURCE_DIR}/ccomplex_dotprod_3dnowext.S
-        ${CMAKE_CURRENT_SOURCE_DIR}/ccomplex_dotprod_3dnow.S
-        ${CMAKE_CURRENT_SOURCE_DIR}/ccomplex_dotprod_sse.S
-        ${CMAKE_CURRENT_SOURCE_DIR}/fcomplex_dotprod_3dnow.S
-        ${CMAKE_CURRENT_SOURCE_DIR}/fcomplex_dotprod_sse.S
-        ${CMAKE_CURRENT_SOURCE_DIR}/short_dotprod_mmx.S
-    )
-elseif(CMAKE_SYSTEM_PROCESSOR MATCHES "^(powerpc|ppc)")
-    if(CMAKE_COMPILER_IS_GNUCXX)
-        add_definitions(-maltivec)
-    endif()
-    list(APPEND gnuradio_core_sources
-        ${CMAKE_CURRENT_SOURCE_DIR}/sysconfig_powerpc.cc
-        ${CMAKE_CURRENT_SOURCE_DIR}/gr_fir_sysconfig_powerpc.cc
-        ${CMAKE_CURRENT_SOURCE_DIR}/gr_cpu_powerpc.cc
-        ${CMAKE_CURRENT_SOURCE_DIR}/gr_fir_fff_altivec.cc
-        ${CMAKE_CURRENT_SOURCE_DIR}/gr_altivec.c
-        ${CMAKE_CURRENT_SOURCE_DIR}/dotprod_fff_altivec.c
-    )
-    list(APPEND test_gnuradio_core_sources
-        ${CMAKE_CURRENT_SOURCE_DIR}/qa_dotprod_powerpc.cc
-    )
-elseif(CMAKE_SYSTEM_PROCESSOR MATCHES "^arm")
-    if(have_mfpu_neon)
-        add_definitions(-DHAVE_MFPU_NEON)
-    endif()
-    list(APPEND gnuradio_core_sources
-        ${CMAKE_CURRENT_SOURCE_DIR}/sysconfig_armv7_a.cc
-        ${CMAKE_CURRENT_SOURCE_DIR}/gr_fir_sysconfig_armv7_a.cc
-        ${CMAKE_CURRENT_SOURCE_DIR}/gr_cpu_armv7_a.cc
-        ${CMAKE_CURRENT_SOURCE_DIR}/gr_fir_fff_armv7_a.cc
-        ${CMAKE_CURRENT_SOURCE_DIR}/dotprod_fff_armv7_a.c
-        ${CMAKE_CURRENT_SOURCE_DIR}/dotprod_ccf_armv7_a.c
-        ${CMAKE_CURRENT_SOURCE_DIR}/gr_fir_ccf_armv7_a.cc
-    )
-    list(APPEND test_gnuradio_core_sources
-        ${CMAKE_CURRENT_SOURCE_DIR}/qa_dotprod_armv7_a.cc
-    )
-else()
-    list(APPEND gnuradio_core_sources
-        ${CMAKE_CURRENT_SOURCE_DIR}/sysconfig_generic.cc
-    )
-    list(APPEND test_gnuradio_core_sources
-        ${CMAKE_CURRENT_SOURCE_DIR}/qa_dotprod_generic.cc
-    )
-endif()
-endif(MSVC)
-
-=======
->>>>>>> a61ddc22
 ########################################################################
 # Append gnuradio-core library sources
 ########################################################################
