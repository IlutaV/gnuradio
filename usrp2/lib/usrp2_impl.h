--- conflicted
+++ resolved
@@ -146,15 +146,9 @@
 
     // low level
 
-<<<<<<< HEAD
     bool burn_mac_addr(const u2_mac_addr &new_mac);
-    bool sync_to_pps();
-    bool sync_every_pps(bool enable);
-=======
-    bool burn_mac_addr(u2_mac_addr_t *new_mac);
     bool set_time_at_next_pps(const time_spec_t &time_spec);
     bool set_time(const time_spec_t &time_spec);
->>>>>>> 23e45f33
     std::vector<uint32_t> peek32(uint32_t addr, uint32_t words);
     bool poke32(uint32_t addr, const std::vector<uint32_t> &data);
   };
