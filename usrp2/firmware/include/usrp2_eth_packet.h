/* -*- c++ -*- */
/*
 * Copyright 2007,2008,2009 Free Software Foundation, Inc.
 *
 * This program is free software: you can redistribute it and/or modify
 * it under the terms of the GNU General Public License as published by
 * the Free Software Foundation, either version 3 of the License, or
 * (at your option) any later version.
 *
 * This program is distributed in the hope that it will be useful,
 * but WITHOUT ANY WARRANTY; without even the implied warranty of
 * MERCHANTABILITY or FITNESS FOR A PARTICULAR PURPOSE.  See the
 * GNU General Public License for more details.
 *
 * You should have received a copy of the GNU General Public License
 * along with this program.  If not, see <http://www.gnu.org/licenses/>.
 */

#ifndef INCLUDED_USRP2_ETH_PACKET_H
#define INCLUDED_USRP2_ETH_PACKET_H

#include "usrp2_cdefs.h"
<<<<<<< HEAD
#include "network.h"
#include "usrp2_mimo_config.h"
=======
#include "usrp2_mac_addr.h"
>>>>>>> 23e45f33

__U2_BEGIN_DECLS

#define U2_DATA_ETHERTYPE 		0xBEEF	// used in our data frames
#define U2_CTRL_ETHERTYPE 		0xBEF0	// used in our control frames
#define	MAC_CTRL_ETHERTYPE	0x8808	// used in PAUSE frames

/*
 * All these data structures are BIG-ENDIAN on the wire
 */

// FIXME gcc specific.  Really ought to come from compiler.h
#define _AL4   __attribute__((aligned (4)))

/*!
 * \brief The classic 14-byte ethernet header
 */
typedef struct {
  eth_mac_addr_t dst;
  eth_mac_addr_t src;
  uint16_t 	ethertype;
} __attribute__((packed)) u2_eth_hdr_t;

/*!
 * \brief consolidated packet: ethernet header
 */
typedef struct {
<<<<<<< HEAD
  u2_eth_hdr_t		ehdr;
} u2_eth_packet_t;
=======
  uint16_t	flags;		// MBZ, may be used for channel in future
  uint16_t	fifo_status;	// free space in Rx fifo in 32-bit lines
  uint8_t	seqno;		// sequence number of this packet
  uint8_t	ack;		// sequence number of next packet expected
} __attribute__((packed)) u2_transport_hdr_t;

>>>>>>> 23e45f33

/*!
 * \brief consolidated packet: padding + ethernet header
 */
typedef struct {
  uint16_t          padding;
  u2_eth_hdr_t		ehdr;
} u2_eth_packet_pad_before_t;

/*
 * Opcodes for control channel
 *
 * Reply opcodes are the same as the request opcode with the OP_REPLY_BIT set (0x80).
 */
#define OP_REPLY_BIT	          0x80

#define	OP_EOP			     0	// marks last subpacket in packet

#define OP_ID			     1
#define	OP_ID_REPLY		     (OP_ID | OP_REPLY_BIT)
#define	OP_BURN_MAC_ADDR	     2
#define OP_BURN_MAC_ADDR_REPLY	     (OP_BURN_MAC_ADDR | OP_REPLY_BIT)
#define	OP_CONFIG_RX_V2	             4
#define	OP_CONFIG_RX_REPLY_V2        (OP_CONFIG_RX_V2 | OP_REPLY_BIT)
#define	OP_CONFIG_TX_V2	             5
#define	OP_CONFIG_TX_REPLY_V2        (OP_CONFIG_TX_V2 | OP_REPLY_BIT)
#define	OP_START_RX_STREAMING        6
#define	OP_START_RX_STREAMING_REPLY  (OP_START_RX_STREAMING | OP_REPLY_BIT)
#define	OP_STOP_RX	             7
#define	OP_STOP_RX_REPLY	     (OP_STOP_RX | OP_REPLY_BIT)
#define	OP_CONFIG_CLOCK              8
#define OP_CONFIG_CLOCK_REPLY        (OP_CONFIG_CLOCK | OP_REPLY_BIT)
#define	OP_DBOARD_INFO		     9
#define	OP_DBOARD_INFO_REPLY	     (OP_DBOARD_INFO | OP_REPLY_BIT)
#define OP_PEEK                      11
#define OP_PEEK_REPLY                (OP_PEEK | OP_REPLY_BIT)
#define OP_POKE                      12
#define OP_POKE_REPLY                (OP_POKE | OP_REPLY_BIT)
#define OP_SET_TX_LO_OFFSET          13
#define OP_SET_TX_LO_OFFSET_REPLY    (OP_SET_TX_LO_OFFSET | OP_REPLY_BIT)
#define OP_SET_RX_LO_OFFSET          14
#define OP_SET_RX_LO_OFFSET_REPLY    (OP_SET_RX_LO_OFFSET | OP_REPLY_BIT)
#define OP_RESET_DB                  15
#define OP_RESET_DB_REPLY            (OP_RESET_DB | OP_REPLY_BIT)
#define OP_GPIO_SET_DDR              17
#define OP_GPIO_SET_DDR_REPLY        (OP_GPIO_SET_DDR | OP_REPLY_BIT)
#define OP_GPIO_SET_SELS             18
#define OP_GPIO_SET_SELS_REPLY       (OP_GPIO_SET_SELS | OP_REPLY_BIT)
#define OP_GPIO_READ                 19
#define OP_GPIO_READ_REPLY           (OP_GPIO_READ | OP_REPLY_BIT)
#define OP_GPIO_WRITE                20
#define OP_GPIO_WRITE_REPLY          (OP_GPIO_WRITE | OP_REPLY_BIT)
#define OP_GPIO_STREAM               21
#define OP_GPIO_STREAM_REPLY         (OP_GPIO_STREAM | OP_REPLY_BIT)
#define OP_SET_TIME                  22
#define OP_SET_TIME_REPLY            (OP_SET_TIME | OP_REPLY_BIT)

/*
 * All subpackets are a multiple of 4 bytes long.
 * All subpackets start with an 8-bit opcode, an 8-bit len and an 8-bit rid.
 */
#define MAX_SUBPKT_LEN 252

/*!
 * \brief Generic request and reply packet
 *
 * Used by:
 *  OP_EOP, OP_BURN_MAC_ADDR_REPLY, OP_START_RX_STREAMING_REPLY,
 *  OP_STOP_RX_REPLY, OP_DBOARD_INFO, OP_SYNC_TO_PPS
 */
typedef struct {
  uint8_t	opcode;
  uint8_t	len;
  uint8_t	rid;
  uint8_t	ok;		// bool
} _AL4 op_generic_t;

/*!
 * \brief Set the ticks and secs on a usrp2
 */
typedef struct {
  uint8_t	opcode;
  uint8_t	len;
  uint8_t	rid;
  uint8_t	type;
  uint32_t	time_secs;
  uint32_t	time_ticks;
} _AL4 op_set_time_t;

typedef enum {
    OP_SET_TIME_TYPE_NOW,
    OP_SET_TIME_TYPE_PPS
} op_set_time_type_t;

/*!
 * \brief Reply info from a USRP2
 */
typedef struct {
  uint8_t	opcode;
  uint8_t	len;
  uint8_t	rid;
  uint8_t	mbz;
  eth_mac_addr_t	addr;
  uint16_t	hw_rev;
  uint8_t	fpga_md5sum[16];
  uint8_t	sw_md5sum[16];
} _AL4 op_id_reply_t;

typedef struct {
  uint8_t	opcode;
  uint8_t	len;
  uint8_t	rid;
  uint8_t	mbz;
  uint32_t	items_per_frame;  // # of 32-bit data items; MTU=1500: [9,371]
  uint32_t	time_secs;
  uint32_t	time_ticks;
} _AL4 op_start_rx_streaming_t;

typedef struct {
  uint8_t	opcode;
  uint8_t	len;
  uint8_t	rid;
  eth_mac_addr_t	addr;
} _AL4 op_burn_mac_addr_t;

/*!
 * \brief Configure receiver
 */
typedef struct {
  uint8_t	opcode;
  uint8_t	len;
  uint8_t	rid;
  uint8_t	mbz;
  // bitmask indicating which of the following fields are valid
  uint16_t	valid;
  uint16_t	gain;		// fxpt_db (Q9.7)
  uint32_t	freq_hi;	// high 32-bits of 64-bit fxpt_freq (Q44.20)
  uint32_t	freq_lo;	// low  32-bits of 64-bit fxpt_freq (Q44.20)
  uint32_t	decim;		// desired decimation factor (NOT -1)
  uint32_t	scale_iq;	// (scale_i << 16) | scale_q [16.0 format]
} _AL4 op_config_rx_v2_t;

// bitmask for "valid" field.  If the bit is set, there's
// meaningful data in the corresonding field.

#define	CFGV_GAIN		0x0001	// gain field is valid
#define	CFGV_FREQ		0x0002	// target_freq field is valid
#define	CFGV_INTERP_DECIM	0x0004	// interp or decim is valid
#define	CFGV_SCALE_IQ		0x0008	// scale_iq is valid

/*!
 * \brief Reply to receiver configuration
 */
typedef struct {
  uint8_t	opcode;
  uint8_t	len;
  uint8_t	rid;
  uint8_t	mbz;

  uint16_t	ok;		// config was successful (bool)
  uint16_t	inverted;	// spectrum is inverted (bool)

  // RF frequency that corresponds to DC in the IF (fxpt_freq)
  uint32_t	baseband_freq_hi;
  uint32_t	baseband_freq_lo;
  // DDC frequency (fxpt_freq)
  uint32_t	ddc_freq_hi;
  uint32_t	ddc_freq_lo;
  // residual frequency (fxpt_freq)
  uint32_t	residual_freq_hi;
  uint32_t	residual_freq_lo;

} _AL4 op_config_rx_reply_v2_t;

/*!
 *  \brief Configure transmitter
 */
typedef struct {
  uint8_t	opcode;
  uint8_t	len;
  uint8_t	rid;
  uint8_t	mbz;

  // bitmask indicating which of the following fields are valid
  uint16_t	valid;
  uint16_t	gain;		// fxpt_db (Q9.7)
  uint32_t	freq_hi;	// high 32-bits of 64-bit fxpt_freq (Q44.20)
  uint32_t	freq_lo;	// low  32-bits of 64-bit fxpt_freq (Q44.20)
  uint32_t	interp;		// desired interpolation factor (NOT -1)
  uint32_t	scale_iq;	// (scale_i << 16) | scale_q [16.0 format]
} _AL4 op_config_tx_v2_t;

/*!
 * \brief Reply to configure transmitter
 */
typedef struct {
  uint8_t	opcode;
  uint8_t	len;
  uint8_t	rid;
  uint8_t	mbz;

  uint16_t	ok;		// config was successful (bool)
  uint16_t	inverted;	// spectrum is inverted (bool)

  // RF frequency that corresponds to DC in the IF (fxpt_freq)
  uint32_t	baseband_freq_hi;
  uint32_t	baseband_freq_lo;
  // DUC frequency (fxpt_freq)
  uint32_t	duc_freq_hi;
  uint32_t	duc_freq_lo;
  // residual frequency (fxpt_freq)
  uint32_t	residual_freq_hi;
  uint32_t	residual_freq_lo;

} _AL4 op_config_tx_reply_v2_t;

/*!
 * \brief Configure clocking, etc (uses generic reply)
 */
typedef struct {
  uint8_t	opcode;
  uint8_t	len;
  uint8_t	rid;
  uint8_t	flags;
} op_config_clock_t;

/*!
 * \brief High-level information about daughterboards
 */
typedef struct {
  int32_t	dbid;		//< d'board ID (-1 none, -2 invalid eeprom)
  uint32_t	freq_min_hi;	//< high 32-bits of 64-bit fxpt_freq (Q44.20)
  uint32_t	freq_min_lo;	//< low  32-bits of 64-bit fxpt_freq (Q44.20)
  uint32_t	freq_max_hi;	//< high 32-bits of 64-bit fxpt_freq (Q44.20)
  uint32_t	freq_max_lo;	//< low  32-bits of 64-bit fxpt_freq (Q44.20)
  uint16_t	gain_min;	//< min gain that can be set. fxpt_db (Q9.7)
  uint16_t	gain_max;	//< max gain that can be set. fxpt_db (Q9.7)
  uint16_t	gain_step_size;	//< fxpt_db (Q9.7)
} u2_db_info_t;


/*!
 * \brief Reply to d'board info request
 */
typedef struct {
  uint8_t	opcode;
  uint8_t	len;
  uint8_t	rid;
  uint8_t	ok;		// request was successful (bool)

  u2_db_info_t	tx_db_info;
  u2_db_info_t	rx_db_info;
} _AL4 op_dboard_info_reply_t;

/*!
 * \brief Read from Wishbone memory
 */
typedef struct {
  uint8_t       opcode;
  uint8_t	len;
  uint8_t	rid;
  uint8_t	mbz;
  uint32_t      addr;
  uint32_t      bytes;
} _AL4 op_peek_t;

/*!
 * \brief Write to Wishbone memory
 */
typedef struct {
  uint8_t       opcode;
  uint8_t	len;
  uint8_t	rid;
  uint8_t	mbz;
  uint32_t      addr;
  // Words follow here
} _AL4 op_poke_t;

/* 
 * Common structure for commands with a single frequency param 
 * (e.g., set_*_lo_offset, set_*_bw)
 */
typedef struct {
  uint8_t       opcode;
  uint8_t	len;
  uint8_t	rid;
  uint8_t	mbz;
  uint32_t	freq_hi;	//< high 32-bits of 64-bit fxpt_freq (Q44.20)
  uint32_t	freq_lo;	//< low  32-bits of 64-bit fxpt_freq (Q44.20)
} _AL4 op_freq_t;

/*
 * Structures for commands in GPIO system
 */
typedef struct {
  uint8_t       opcode;		// OP_GPIO_SET_DDR, OP_GPIO_WRITE, OP_GPIO_STREAM
  uint8_t       len;
  uint8_t       rid;
  uint8_t       bank;
  uint16_t      value;
  uint16_t      mask;
} _AL4 op_gpio_t;

typedef struct {
  uint8_t       opcode;		// OP_GPIO_SET_SELS
  uint8_t       len;
  uint8_t       rid;
  uint8_t       bank;
  uint8_t       sels[16];
} _AL4 op_gpio_set_sels_t;

typedef struct {
  uint8_t	opcode;		// OP_GPIO_READ_REPLY
  uint8_t	len;
  uint8_t	rid;
  uint8_t	ok;
  uint16_t      mbz;
  uint16_t	value;
} _AL4 op_gpio_read_reply_t;

/*
 * ================================================================
 *             union of all of subpacket types
 * ================================================================
 */
typedef union {

  op_generic_t			op_generic;
  op_id_reply_t			op_id_reply;
  op_start_rx_streaming_t	op_start_rx_streaming;
  op_burn_mac_addr_t		op_burn_mac_addr;
  op_config_rx_v2_t		op_config_rx_v2;
  op_config_rx_reply_v2_t	op_config_rx_reply_v2;
  op_config_tx_v2_t		op_config_tx_v2;
  op_config_tx_reply_v2_t	op_config_tx_reply_v2;
  op_config_clock_t 		op_config_clock;
  op_peek_t                     op_peek;
  op_poke_t                     op_poke;
  op_freq_t                     op_freq;
  op_gpio_t                     op_gpio;
  op_gpio_set_sels_t            op_gpio_set_sels;
  op_gpio_read_reply_t          op_gpio_read_reply;
  op_set_time_t                 op_set_time;

} u2_subpkt_t;


__U2_END_DECLS

#endif /* INCLUDED_USRP2_ETH_PACKET_H */<|MERGE_RESOLUTION|>--- conflicted
+++ resolved
@@ -20,12 +20,7 @@
 #define INCLUDED_USRP2_ETH_PACKET_H
 
 #include "usrp2_cdefs.h"
-<<<<<<< HEAD
 #include "network.h"
-#include "usrp2_mimo_config.h"
-=======
-#include "usrp2_mac_addr.h"
->>>>>>> 23e45f33
 
 __U2_BEGIN_DECLS
 
@@ -53,17 +48,8 @@
  * \brief consolidated packet: ethernet header
  */
 typedef struct {
-<<<<<<< HEAD
   u2_eth_hdr_t		ehdr;
 } u2_eth_packet_t;
-=======
-  uint16_t	flags;		// MBZ, may be used for channel in future
-  uint16_t	fifo_status;	// free space in Rx fifo in 32-bit lines
-  uint8_t	seqno;		// sequence number of this packet
-  uint8_t	ack;		// sequence number of next packet expected
-} __attribute__((packed)) u2_transport_hdr_t;
-
->>>>>>> 23e45f33
 
 /*!
  * \brief consolidated packet: padding + ethernet header
