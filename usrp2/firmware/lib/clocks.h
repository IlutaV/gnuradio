--- conflicted
+++ resolved
@@ -23,13 +23,8 @@
  * Routines to configure our multitude of clocks
  */
 
-<<<<<<< HEAD
 #include <stdbool.h>
-#include <usrp2_mimo_config.h>
-=======
-#include <bool.h>
 #include <usrp2_clock_bits.h>
->>>>>>> 23e45f33
 
 
 /*!
